/**
 * @copyright Zack Qattan 2024
 * @license MIT
 */
/** @type {"__BRILLIANTSOLE__DEV__" | "__BRILLIANTSOLE__PROD__"} */
const __BRILLIANTSOLE__ENVIRONMENT__ = "__BRILLIANTSOLE__DEV__";
const isInDev = __BRILLIANTSOLE__ENVIRONMENT__ == "__BRILLIANTSOLE__DEV__";

// https://github.com/flexdinesh/browser-or-node/blob/master/src/index.ts
const isInBrowser = typeof window !== "undefined" && window?.document !== "undefined";
const isInNode = typeof process !== "undefined" && process?.versions?.node != null;

isInBrowser && navigator.userAgent.includes("Android");

/**
 * @callback LogFunction
 * @param {...any} data
 */

/**
 * @callback AssertLogFunction
 * @param {boolean} condition
 * @param {...any} data
 */

/**
 * @typedef ConsoleLevelFlags
 * @type {Object}
 * @property {boolean} log
 * @property {boolean} warn
 * @property {boolean} error
 * @property {boolean} assert
 */

function emptyFunction() {}

/** @type {LogFunction} */
const log = console.log.bind(console);
/** @type {LogFunction} */
const warn = console.warn.bind(console);
/** @type {LogFunction} */
const error = console.error.bind(console);
/** @type {AssertLogFunction} */
const assert = console.assert.bind(console);

class Console {
    /** @type {Object.<string, Console>} */
    static #consoles = {};

    /**
     * @param {string} type
     */
    constructor(type) {
        if (Console.#consoles[type]) {
            throw new Error(`"${type}" console already exists`);
        }
        Console.#consoles[type] = this;
    }

    /** @type {ConsoleLevelFlags} */
    #levelFlags = {
        log: isInDev,
        warn: isInDev,
        assert: true,
        error: true,
    };

    /**
     * @param {ConsoleLevelFlags} levelFlags
     */
    setLevelFlags(levelFlags) {
        Object.assign(this.#levelFlags, levelFlags);
    }

    /**
     * @param {string} type
     * @param {ConsoleLevelFlags} levelFlags
     * @throws {Error} if no console with type "type" is found
     */
    static setLevelFlagsForType(type, levelFlags) {
        if (!this.#consoles[type]) {
            throw new Error(`no console found with type "${type}"`);
        }
        this.#consoles[type].setLevelFlags(levelFlags);
    }

    /**
     * @param {ConsoleLevelFlags} levelFlags
     */
    static setAllLevelFlags(levelFlags) {
        for (const type in this.#consoles) {
            this.#consoles[type].setLevelFlags(levelFlags);
        }
    }

    /**
     * @param {string} type
     * @param {ConsoleLevelFlags} levelFlags
     * @returns {Console}
     */
    static create(type, levelFlags) {
        const console = this.#consoles[type] || new Console(type);
        if (levelFlags) {
            console.setLevelFlags(levelFlags);
        }
        return console;
    }

    /** @type {LogFunction} */
    get log() {
        return this.#levelFlags.log ? log : emptyFunction;
    }

    /** @type {LogFunction} */
    get warn() {
        return this.#levelFlags.warn ? warn : emptyFunction;
    }

    /** @type {LogFunction} */
    get error() {
        return this.#levelFlags.error ? error : emptyFunction;
    }

    /** @type {AssertLogFunction} */
    get assert() {
        return this.#levelFlags.assert ? assert : emptyFunction;
    }

    /**
     * @param {boolean} condition
     * @param {string?} message
     * @throws {Error} if condition is not met
     */
    assertWithError(condition, message) {
        if (!condition) {
            throw new Error(message);
        }
    }

    /**
     * @param {any} value
     * @param {string} type
     * @throws {Error} if value's type doesn't match
     */
    assertTypeWithError(value, type) {
        this.assertWithError(typeof value == type, `value ${value} of type "${typeof value}" not of type "${type}"`);
    }

    /**
     * @param {any} value
     * @param {string[]} enumeration
     * @throws {Error} if value's type doesn't match
     */
    assertEnumWithError(value, enumeration) {
        this.assertWithError(enumeration.includes(value), `invalid enum "${value}"`);
    }
}

/**
 * @param {string} type
 * @param {ConsoleLevelFlags?} levelFlags
 * @returns {Console}
 */
function createConsole(type, levelFlags) {
    return Console.create(type, levelFlags);
}

/**
 * @param {string} type
 * @param {ConsoleLevelFlags} levelFlags
 * @throws {Error} if no console with type is found
 */
function setConsoleLevelFlagsForType(type, levelFlags) {
    Console.setLevelFlagsForType(type, levelFlags);
}

/**
 * @param {ConsoleLevelFlags} levelFlags
 */
function setAllConsoleLevelFlags(levelFlags) {
    Console.setAllLevelFlags(levelFlags);
}

const _console$j = createConsole("EventDispatcher", { log: false });

/**
 * @typedef EventDispatcherEvent
 * @type {Object}
 * @property {any} target
 * @property {string} type
 * @property {object} message
 */

/**
 * @typedef EventDispatcherOptions
 * @type {Object}
 * @property {boolean?} once
 */

/** @typedef {(event: EventDispatcherEvent) => void} EventDispatcherListener */

// based on https://github.com/mrdoob/eventdispatcher.js/
class EventDispatcher {
    /**
     * @param {string[]?} eventTypes
     */
    constructor(eventTypes) {
        _console$j.assertWithError(Array.isArray(eventTypes) || eventTypes == undefined, "eventTypes must be an array");
        this.#eventTypes = eventTypes;
    }

    /** @type {string[]?} */
    #eventTypes;

    /**
     * @param {string} type
     * @returns {boolean}
     */
    #isValidEventType(type) {
        if (!this.#eventTypes) {
            return true;
        }
        return this.#eventTypes.includes(type);
    }

    /**
     * @param {string} type
     * @throws {Error}
     */
    #assertValidEventType(type) {
        _console$j.assertWithError(this.#isValidEventType(type), `invalid event type "${type}"`);
    }

    /** @type {Object.<string, [function]?>?} */
    #listeners;

    /**
     * @param {string} type
     * @param {EventDispatcherListener} listener
     * @param {EventDispatcherOptions?} options
     */
    addEventListener(type, listener, options) {
        _console$j.log(`adding "${type}" eventListener`, listener);
        this.#assertValidEventType(type);

        if (!this.#listeners) this.#listeners = {};

        if (options?.once) {
            const _listener = listener;
            listener = function onceCallback(event) {
                _listener.apply(this, arguments);
                this.removeEventListener(type, onceCallback);
            };
        }

        const listeners = this.#listeners;

        if (!listeners[type]) {
            listeners[type] = [];
        }

        if (!listeners[type].includes(listener)) {
            listeners[type].push(listener);
        }
    }

    /**
     *
     * @param {string} type
     * @param {EventDispatcherListener} listener
     */
    hasEventListener(type, listener) {
        _console$j.log(`has "${type}" eventListener?`, listener);
        this.#assertValidEventType(type);
        return this.#listeners?.[type]?.includes(listener);
    }

    /**
     * @param {string} type
     * @param {EventDispatcherListener} listener
     */
    removeEventListener(type, listener) {
        _console$j.log(`removing "${type}" eventListener`, listener);
        this.#assertValidEventType(type);
        if (this.hasEventListener(type, listener)) {
            const index = this.#listeners[type].indexOf(listener);
            this.#listeners[type].splice(index, 1);
            return true;
        }
        return false;
    }

    /**
     * @param {EventDispatcherEvent} event
     */
    dispatchEvent(event) {
        this.#assertValidEventType(event.type);
        if (this.#listeners?.[event.type]) {
            event.target = this;

            // Make a copy, in case listeners are removed while iterating.
            const array = this.#listeners[event.type].slice(0);

            for (let i = 0, l = array.length; i < l; i++) {
                array[i].call(this, event);
            }
        }
    }
}

/**
 * @param {object} target
 * @param {object.<string, EventListener>} boundEventListeners
 */
function addEventListeners(target, boundEventListeners) {
    let addEventListener = target.addEventListener || target.addListener || target.on;
    _console$j.assertWithError(addEventListener, "no add listener function found tor target");
    addEventListener = addEventListener.bind(target);
    Object.entries(boundEventListeners).forEach(([eventType, eventListener]) => {
        addEventListener(eventType, eventListener);
    });
}

/**
 * @param {object} target
 * @param {object.<string, EventListener>} boundEventListeners
 */
function removeEventListeners(target, boundEventListeners) {
    let removeEventListener = target.removeEventListener || target.removeListener;
    _console$j.assertWithError(removeEventListener, "no remove listener function found tor target");
    removeEventListener = removeEventListener.bind(target);
    Object.entries(boundEventListeners).forEach(([eventType, eventListener]) => {
        removeEventListener(eventType, eventListener);
    });
}

/** @typedef {"webBluetooth" | "noble" | "webSocketClient"} ConnectionType */
/** @typedef {"not connected" | "connecting" | "connected" | "disconnecting"} ConnectionStatus */
/** @typedef {"manufacturerName" | "modelNumber" | "softwareRevision" | "hardwareRevision" | "firmwareRevision" | "pnpId" | "serialNumber" | "batteryLevel" | "getName" | "setName" | "getType" | "setType" | "getSensorConfiguration" | "setSensorConfiguration" | "sensorData" | "triggerVibration"} ConnectionMessageType */

const _console$i = createConsole("ConnectionManager");

/**
 * @callback ConnectionStatusCallback
 * @param {ConnectionStatus} status
 */

/**
 * @callback MessageReceivedCallback
 * @param {ConnectionMessageType} messageType
 * @param {DataView} data
 */

class ConnectionManager {
    /** @type {ConnectionStatusCallback?} */
    onStatusUpdated;
    /** @type {MessageReceivedCallback?} */
    onMessageReceived;

    /** @param {string} name */
    static #staticThrowNotImplementedError(name) {
        throw new Error(`"${name}" is not implemented by "${this.name}" subclass`);
    }
    /** @param {string} name */
    #throwNotImplementedError(name) {
        throw new Error(`"${name}" is not implemented by "${this.constructor.name}" subclass`);
    }

    static get isSupported() {
        return false;
    }
    /** @type {boolean} */
    get isSupported() {
        return this.constructor.isSupported;
    }

    /** @type {ConnectionType} */
    static get type() {
        this.#staticThrowNotImplementedError("type");
    }
    /** @type {ConnectionType} */
    get type() {
        return this.constructor.type;
    }

    /** @throws {Error} if not supported */
    #assertIsSupported() {
        _console$i.assertWithError(this.isSupported, `${this.constructor.name} is not supported`);
    }

    /** @throws {Error} if abstract class */
    #assertIsSubclass() {
        _console$i.assertWithError(this.constructor != ConnectionManager, `${this.constructor.name} must be subclassed`);
    }

    constructor() {
        this.#assertIsSubclass();
        this.#assertIsSupported();
    }

    /** @type {ConnectionStatus} */
    #status = "not connected";
    get status() {
        return this.#status;
    }
    /** @protected */
    set status(newConnectionStatus) {
        _console$i.assertTypeWithError(newConnectionStatus, "string");
        if (this.#status == newConnectionStatus) {
            _console$i.warn("same connection status");
            return;
        }
        _console$i.log(`new connection status "${newConnectionStatus}"`);
        this.#status = newConnectionStatus;
        this.onStatusUpdated?.(this.status);
    }

    get isConnected() {
        return this.status == "connected";
    }

    /** @throws {Error} if connected */
    #assertIsNotConnected() {
        _console$i.assertWithError(!this.isConnected, "device is already connected");
    }
    /** @throws {Error} if connecting */
    #assertIsNotConnecting() {
        _console$i.assertWithError(this.status != "connecting", "device is already connecting");
    }
    /** @throws {Error} if not connected */
    #assertIsConnected() {
        _console$i.assertWithError(this.isConnected, "device is not connected");
    }
    /** @throws {Error} if disconnecting */
    #assertIsNotDisconnecting() {
        _console$i.assertWithError(this.status != "disconnecting", "device is already disconnecting");
    }
    /** @throws {Error} if not connected or is disconnecting */
    #assertIsConnectedAndNotDisconnecting() {
        this.#assertIsConnected();
        this.#assertIsNotDisconnecting();
    }

    async connect() {
        this.#assertIsNotConnected();
        this.#assertIsNotConnecting();
        this.status = "connecting";
    }
    /** @type {boolean} */
    get canReconnect() {
        return false;
    }
    async reconnect() {
        this.#assertIsNotConnected();
        this.#assertIsNotConnecting();
        _console$i.assert(this.canReconnect, "unable to reconnect");
        this.status = "connecting";
    }
    async disconnect() {
        this.#assertIsConnected();
        this.#assertIsNotDisconnecting();
        this.status = "disconnecting";
    }

    /**
     * @param {ConnectionMessageType} messageType
     * @param {DataView|ArrayBuffer} data
     */
    async sendMessage(messageType, data) {
        this.#assertIsConnectedAndNotDisconnecting();
        _console$i.log("sending message", { messageType, data });
    }
}

if (isInNode) {
    const webbluetooth = require("webbluetooth");
    var BluetoothUUID = webbluetooth.BluetoothUUID;
}
if (isInBrowser) {
    var BluetoothUUID = window.BluetoothUUID;
}

/**
 * @param {number} offset
 * @returns {BluetoothServiceUUID}
 */
function generateBluetoothUUID(offset) {
    return `ea6da725-2000-4f9b-893d-${(0xc3913e33b3e3 + offset).toString("16")}`;
}

/**
 * @param {string} identifier
 */
function stringToCharacteristicUUID(identifier) {
    return BluetoothUUID.getCharacteristic(identifier);
}

/**
 * @param {string} identifier
 */
function stringToServiceUUID(identifier) {
    return BluetoothUUID.getService(identifier);
}

/** @typedef {"deviceInformation" | "battery" | "main" | "dfu"} BluetoothServiceName */
/** @typedef { "manufacturerName" | "modelNumber" | "hardwareRevision" | "firmwareRevision" | "softwareRevision" | "pnpId" | "serialNumber" | "batteryLevel" | "name" | "type" | "sensorConfiguration" | "sensorData" | "vibration"} BluetoothCharacteristicName */

const bluetoothUUIDs = Object.freeze({
    services: {
        deviceInformation: {
            uuid: stringToServiceUUID("device_information"),
            characteristics: {
                manufacturerName: {
                    uuid: stringToCharacteristicUUID("manufacturer_name_string"),
                },
                modelNumber: {
                    uuid: stringToCharacteristicUUID("model_number_string"),
                },
                hardwareRevision: {
                    uuid: stringToCharacteristicUUID("hardware_revision_string"),
                },
                firmwareRevision: {
                    uuid: stringToCharacteristicUUID("firmware_revision_string"),
                },
                softwareRevision: {
                    uuid: stringToCharacteristicUUID("software_revision_string"),
                },
                pnpId: {
                    uuid: stringToCharacteristicUUID("pnp_id"),
                },
                serialNumber: {
                    uuid: stringToCharacteristicUUID("serial_number_string"),
                },
            },
        },
        battery: {
            uuid: stringToServiceUUID("battery_service"),
            characteristics: {
                batteryLevel: {
                    uuid: stringToCharacteristicUUID("battery_level"),
                },
            },
        },
        main: {
            uuid: generateBluetoothUUID(0),
            characteristics: {
                name: { uuid: generateBluetoothUUID(1) },
                type: { uuid: generateBluetoothUUID(2) },
                sensorConfiguration: { uuid: generateBluetoothUUID(3) },
                sensorData: { uuid: generateBluetoothUUID(4) },
                vibration: { uuid: generateBluetoothUUID(5) },
            },
        },
        dfu: {
            uuid: "8d53dc1d-1db7-4cd3-868b-8a527460aa84",
        },
    },

    /** @type {BluetoothServiceUUID[]} */
    get serviceUUIDs() {
        return [this.services.main.uuid];
    },

    /** @type {BluetoothServiceUUID[]} */
    get optionalServiceUUIDs() {
        return [this.services.deviceInformation.uuid, this.services.battery.uuid];
    },

    /**
     * @param {BluetoothServiceUUID} serviceUUID
     * @returns {BluetoothServiceName?}
     */
    getServiceNameFromUUID(serviceUUID) {
        return Object.entries(this.services).find(([serviceName, serviceInfo]) => {
            return serviceUUID == serviceInfo.uuid;
        })?.[0];
    },

    /**
     * @param {BluetoothCharacteristicUUID} characteristicUUID
     * @returns {BluetoothCharacteristicName?}
     */
    getCharacteristicNameFromUUID(characteristicUUID) {
        var characteristicName;
        Object.values(this.services).some((serviceInfo) => {
            characteristicName = Object.entries(serviceInfo.characteristics).find(
                ([characteristicName, characteristicInfo]) => {
                    return characteristicUUID == characteristicInfo.uuid;
                }
            )?.[0];
            return characteristicName;
        });
        return characteristicName;
    },
});

const serviceUUIDs = bluetoothUUIDs.serviceUUIDs;
const optionalServiceUUIDs = bluetoothUUIDs.optionalServiceUUIDs;

/** @param {BluetoothServiceUUID} serviceUUID */
function getServiceNameFromUUID(serviceUUID) {
    return bluetoothUUIDs.getServiceNameFromUUID(serviceUUID);
}

/** @param {BluetoothCharacteristicUUID} characteristicUUID */
function getCharacteristicNameFromUUID(characteristicUUID) {
    return bluetoothUUIDs.getCharacteristicNameFromUUID(characteristicUUID);
}

const _console$h = createConsole("WebBluetoothConnectionManager", { log: true });






if (isInNode) {
    const webbluetooth = require("webbluetooth");
    const { bluetooth } = webbluetooth;
    var navigator$1 = { bluetooth };
}
if (isInBrowser) {
    var navigator$1 = window.navigator;
}

class WebBluetoothConnectionManager extends ConnectionManager {
    /** @type {Object.<string, EventListener} */
    #boundBluetoothCharacteristicEventListeners = {
        characteristicvaluechanged: this.#onCharacteristicvaluechanged.bind(this),
    };
    /** @type {Object.<string, EventListener} */
    #boundBluetoothDeviceEventListeners = {
        gattserverdisconnected: this.#onGattserverdisconnected.bind(this),
    };

    static get isSupported() {
        return "bluetooth" in navigator$1;
    }
    /** @type {import("../ConnectionManager.js").ConnectionType} */
    static get type() {
        return "webBluetooth";
    }

    /** @type {BluetoothDevice?} */
    #device;
    get device() {
        return this.#device;
    }
    set device(newDevice) {
        if (this.#device == newDevice) {
            _console$h.warn("tried to assign the same BluetoothDevice");
            return;
        }
        if (this.#device) {
            removeEventListeners(this.#device, this.#boundBluetoothDeviceEventListeners);
        }
        if (newDevice) {
            addEventListeners(newDevice, this.#boundBluetoothDeviceEventListeners);
        }
        this.#device = newDevice;
    }

    /** @type {BluetoothRemoteGATTServer?} */
    get server() {
        return this.#device?.gatt;
    }
    get isConnected() {
        return this.server?.connected;
    }

    /** @type {Map.<BluetoothServiceName, BluetoothRemoteGATTService} */
    #services = new Map();
    /** @type {Map.<BluetoothCharacteristicName, BluetoothRemoteGATTCharacteristic} */
    #characteristics = new Map();

    async connect() {
        await super.connect();

        try {
            const device = await navigator$1.bluetooth.requestDevice({
                filters: [{ services: serviceUUIDs }],
                optionalServices: isInBrowser ? optionalServiceUUIDs : [],
            });

            _console$h.log("got BluetoothDevice");
            this.device = device;

            _console$h.log("connecting to device...");
            const server = await this.device.gatt.connect();
            _console$h.log(`connected to device? ${server.connected}`);

            await this.#getServicesAndCharacteristics();

            _console$h.log("fully connected");

            this.status = "connected";
        } catch (error) {
            _console$h.error(error);
            this.status = "not connected";
            this.server?.disconnect();
            this.#removeEventListeners();
        }
    }
    async #getServicesAndCharacteristics() {
        this.#removeEventListeners();

        _console$h.log("getting services...");
        const services = await this.server.getPrimaryServices();
        _console$h.log("got services", services.length);

        _console$h.log("getting characteristics...");
        for (const serviceIndex in services) {
            const service = services[serviceIndex];
            const serviceName = getServiceNameFromUUID(service.uuid);
            _console$h.assertWithError(serviceName, `no name found for service uuid "${service.uuid}"`);
            _console$h.log(`got "${serviceName}" service`);
            if (serviceName == "dfu") {
                _console$h.log("skipping dfu service");
                continue;
            }
            service._name = serviceName;
            this.#services.set(serviceName, service);
            _console$h.log(`getting characteristics for "${serviceName}" service`);
            const characteristics = await service.getCharacteristics();
            _console$h.log(`got characteristics for "${serviceName}" service`);
            for (const characteristicIndex in characteristics) {
                const characteristic = characteristics[characteristicIndex];
                const characteristicName = getCharacteristicNameFromUUID(characteristic.uuid);
                _console$h.assertWithError(
                    characteristicName,
                    `no name found for characteristic uuid "${characteristic.uuid}" in "${serviceName}" service`
                );
                _console$h.log(`got "${characteristicName}" characteristic in "${serviceName}" service`);
                characteristic._name = characteristicName;
                this.#characteristics.set(characteristicName, characteristic);
                addEventListeners(characteristic, this.#boundBluetoothCharacteristicEventListeners);
                if (characteristic.properties.read) {
                    _console$h.log(`reading "${characteristicName}" characteristic...`);
                    await characteristic.readValue();
                }
                if (characteristic.properties.notify) {
                    _console$h.log(`starting notifications for "${characteristicName}" characteristic`);
                    await characteristic.startNotifications();
                }
            }
        }
    }
    #removeEventListeners() {
        if (this.device) {
            removeEventListeners(this.device, this.#boundBluetoothDeviceEventListeners);
        }
        this.#characteristics.forEach((characteristic) => {
            removeEventListeners(characteristic, this.#boundBluetoothCharacteristicEventListeners);
        });
    }
    async disconnect() {
        await super.disconnect();
        _console$h.log("disconnecting from device...");
        this.server?.disconnect();
        this.#removeEventListeners();
        this.status = "not connected";
    }

    /** @param {Event} event */
    #onCharacteristicvaluechanged(event) {
        _console$h.log("oncharacteristicvaluechanged");

        /** @type {BluetoothRemoteGATTCharacteristic} */
        const characteristic = event.target;
        /** @type {BluetoothCharacteristicName} */
        const characteristicName = characteristic._name;
        _console$h.assertWithError(
            characteristicName,
            `no name found for characteristic with uuid "${characteristic.uuid}"`
        );

        _console$h.log(`oncharacteristicvaluechanged for "${characteristicName}" characteristic`);
        const dataView = characteristic.value;
        _console$h.assertWithError(dataView, `no data found for "${characteristicName}" characteristic`);
        _console$h.log(`data for "${characteristicName}" characteristic`, Array.from(new Uint8Array(dataView.buffer)));

        switch (characteristicName) {
            case "manufacturerName":
                this.onMessageReceived("manufacturerName", dataView);
                break;
            case "modelNumber":
                this.onMessageReceived("modelNumber", dataView);
                break;
            case "softwareRevision":
                this.onMessageReceived("softwareRevision", dataView);
                break;
            case "hardwareRevision":
                this.onMessageReceived("hardwareRevision", dataView);
                break;
            case "firmwareRevision":
                this.onMessageReceived("firmwareRevision", dataView);
                break;
            case "pnpId":
                this.onMessageReceived("pnpId", dataView);
                break;
            case "serialNumber":
                this.onMessageReceived("serialNumber", dataView);
                break;
            case "batteryLevel":
                this.onMessageReceived("batteryLevel", dataView);
                break;
            case "name":
                this.onMessageReceived("getName", dataView);
                break;
            case "type":
                this.onMessageReceived("getType", dataView);
                break;
            case "sensorConfiguration":
                this.onMessageReceived("getSensorConfiguration", dataView);
                break;
            case "sensorData":
                this.onMessageReceived("sensorData", dataView);
                break;
            default:
                throw new Error(`uncaught characteristicName "${characteristicName}"`);
        }
    }

    /** @param {Event} event */
    #onGattserverdisconnected(event) {
        _console$h.log("gattserverdisconnected");
        this.status = "not connected";
    }

    /**
     * @param {ConnectionMessageType} messageType
     * @param {DataView|ArrayBuffer} data
     */
    async sendMessage(messageType, data) {
        await super.sendMessage(...arguments);
        /** @type {BluetoothRemoteGATTCharacteristic} */
        let characteristic;
        switch (messageType) {
            case "setName":
                characteristic = this.#characteristics.get("name");
                break;
            case "setType":
                characteristic = this.#characteristics.get("type");
                break;
            case "setSensorConfiguration":
                characteristic = this.#characteristics.get("sensorConfiguration");
                break;
            case "triggerVibration":
                characteristic = this.#characteristics.get("vibration");
                break;
            default:
                throw Error(`uncaught messageType "${messageType}"`);
        }

        _console$h.assert(characteristic, "no characteristic found");
        await characteristic.writeValueWithResponse(data);
        if (characteristic.properties.read) {
            await characteristic.readValue();
        }
    }

    /** @type {boolean} */
    get canReconnect() {
        return this.server && !this.server.connected;
    }
    async reconnect() {
        await super.reconnect();
        _console$h.log("attempting to reconnect...");
        await this.server.connect();
        if (this.isConnected) {
            _console$h.log("successfully reconnected!");
            await this.#getServicesAndCharacteristics();
            this.status = "connected";
        } else {
            _console$h.log("unable to reconnect");
            this.status = "not connected";
        }
    }
}

const _console$g = createConsole("NobleConnectionManager", { log: true });

if (isInNode) {
    require("@abandonware/noble");
}






class NobleConnectionManager extends ConnectionManager {
    static get isSupported() {
        return isInNode;
    }
    /** @type {import("../ConnectionManager.js").ConnectionType} */
    static get type() {
        return "noble";
    }

    get isConnected() {
        // FILL
        return false;
    }

    async connect() {
        await super.connect();
        // FILL
    }
    async disconnect() {
        await super.disconnect();
        _console$g.log("disconnecting from device...");
        // FILL
    }

    /**
     * @param {ConnectionMessageType} messageType
     * @param {DataView|ArrayBuffer} data
     */
    async sendMessage(messageType, data) {
        await super.sendMessage(...arguments);
        switch (messageType) {
            case "setName":
                // FILL
                break;
            case "setType":
                // FILL
                break;
            case "setSensorConfiguration":
                // FILL
                break;
            case "triggerVibration":
                // FILL
                break;
            default:
                throw Error(`uncaught messageType "${messageType}"`);
        }
    }

    /** @type {boolean} */
    get canReconnect() {
        // FILL
        return false;
    }
    async reconnect() {
        await super.reconnect();
        _console$g.log("attempting to reconnect...");
        // FILL
    }

    // NOBLE
    /** @type {noble.Peripheral?} */
    #noblePeripheral;
    get noblePeripheral() {
        return this.#noblePeripheral;
    }
    set noblePeripheral(newNoblePeripheral) {
        _console$g.assertTypeWithError(newNoblePeripheral, "object");
        if (this.noblePeripheral == newNoblePeripheral) {
            _console$g.log("attempted to assign duplicate noblePeripheral");
            return;
        }

        _console$g.log({ newNoblePeripheral });

        if (this.#noblePeripheral) {
            removeEventListeners(this.#noblePeripheral, this.#unboundNoblePeripheralListeners);
            delete this.#noblePeripheral._device;
        }

        if (newNoblePeripheral) {
            newNoblePeripheral._device = this;
            addEventListeners(newNoblePeripheral, this.#unboundNoblePeripheralListeners);
        }

        this.#noblePeripheral = newNoblePeripheral;
    }

    // NOBLE EVENTLISTENERS
    #unboundNoblePeripheralListeners = {
        connect: this.#onNoblePeripheralConnect,
        disconnect: this.#onNoblePeripheralDisconnect,
        rssiUpdate: this.#onNoblePeripheralRssiUpdate,
        servicesDiscover: this.#onNoblePeripheralServicesDiscover,
    };

    #onNoblePeripheralConnect() {
        this._device.onNoblePeripheralConnect(this);
    }
    /** @param {noble.Peripheral} noblePeripheral */
    onNoblePeripheralConnect(noblePeripheral) {
        _console$g.log("onNoblePeripheralConnect", noblePeripheral);
    }

    #onNoblePeripheralDisconnect() {
        this._device.onNoblePeripheralConnect(this);
    }
    /** @param {noble.Peripheral} noblePeripheral */
    onNoblePeripheralDisconnect(noblePeripheral) {
        _console$g.log("onNoblePeripheralDisconnect", noblePeripheral);
        // FILL
    }

    /** @param {number} rssi */
    #onNoblePeripheralRssiUpdate(rssi) {
        this._device.onNoblePeripheralRssiUpdate(this, rssi);
        // FILL
    }
    /**
     * @param {noble.Peripheral} noblePeripheral
     * @param {number} rssi
     */
    onNoblePeripheralRssiUpdate(noblePeripheral, rssi) {
        _console$g.log("onNoblePeripheralRssiUpdate", noblePeripheral, rssi);
        // FILL
    }

    /** @param {noble.Service[]} services */
    #onNoblePeripheralServicesDiscover(services) {
        this._device.onNoblePeripheralServicesDiscover(this, services);
    }
    /**
     *
     * @param {noble.Peripheral} noblePeripheral
     * @param {noble.Service[]} services
     */
    onNoblePeripheralServicesDiscover(noblePeripheral, services) {
        _console$g.log("onNoblePeripheralServicesDiscover", noblePeripheral, services);
        // FILL
    }
}

/**
 * @param {number} value
 * @param {number} min
 * @param {number} max
 */
function getInterpolation(value, min, max) {
    return (value - min) / (max - min);
}

const Uint16Max = 2 ** 16;

/**
 * @typedef Vector2
 * @type {Object}
 * @property {number} x
 * @property {number} y
 */

/** @typedef {Vector2} CenterOfPressure */
/**
 * @typedef CenterOfPressureRange
 * @type {Object}
 * @property {Vector2} min
 * @property {Vector2} max
 */

class CenterOfPressureHelper {
    /** @type {CenterOfPressure} */
    #centerOfPressureRange;
    resetRange() {
        this.#centerOfPressureRange = {
            min: { x: Infinity, y: Infinity },
            max: { x: -Infinity, y: -Infinity },
        };
    }

    constructor() {
        this.resetRange();
    }

    /** @param {CenterOfPressure} centerOfPressure  */
    updateCenterOfPressureRange(centerOfPressure) {
        this.#centerOfPressureRange.min.x = Math.min(centerOfPressure.x, this.#centerOfPressureRange.min.x);
        this.#centerOfPressureRange.min.y = Math.min(centerOfPressure.y, this.#centerOfPressureRange.min.y);

        this.#centerOfPressureRange.max.x = Math.max(centerOfPressure.x, this.#centerOfPressureRange.max.x);
        this.#centerOfPressureRange.max.y = Math.max(centerOfPressure.y, this.#centerOfPressureRange.max.y);
    }
    /** @param {CenterOfPressure} centerOfPressure  */
    getCalibratedCenterOfPressure(centerOfPressure) {
        /** @type {CenterOfPressure} */
        const calibratedCenterOfPressure = {
            x: getInterpolation(
                centerOfPressure.x,
                this.#centerOfPressureRange.min.x,
                this.#centerOfPressureRange.max.x
            ),
            y: getInterpolation(
                centerOfPressure.y,
                this.#centerOfPressureRange.min.y,
                this.#centerOfPressureRange.max.y
            ),
        };
        return calibratedCenterOfPressure;
    }
}

/** @typedef {"hallux" | "digits" | "innerMetatarsal" | "centerMetatarsal" | "outerMetatarsal" | "arch" | "lateral" | "heel"} PressureSensorName */
/** @typedef {"pressure"} PressureSensorType */

/**
 * @typedef Vector2
 * @type {Object}
 * @property {number} x
 * @property {number} y
 */

/** @typedef {Vector2} PressureSensorPosition */



/**
 * @typedef PressureSensorValue
 * @type {Object}
 * @property {PressureSensorName} name
 * @property {PressureSensorPosition} position
 * @property {number} rawValue
 * @property {number} normalizedValue
 * @property {number?} weightedValue
 */

/**
 * @typedef PressureData
 * @type {Object}
 * @property {PressureSensorValue[]} sensors
 *
 * @property {number} rawSum
 * @property {number} normalizedSum
 *
 * @property {CenterOfPressure?} center
 * @property {CenterOfPressure?} calibratedCenter
 */

const _console$f = createConsole("PressureSensorDataManager", { log: true });

class PressureSensorDataManager {
    /** @type {DeviceType} */
    #deviceType;
    get deviceType() {
        return this.#deviceType;
    }
    set deviceType(newDeviceType) {
        _console$f.assertTypeWithError(newDeviceType, "string");
        if (this.#deviceType == newDeviceType) {
            _console$f.warn(`redundant deviceType assignment "${newDeviceType}"`);
            return;
        }
        _console$f.log({ newDeviceType });
        this.#deviceType = newDeviceType;

        this.#updatePressureSensorPositions();
        this.resetRange();
    }

    /** @type {PressureSensorName[]} */
    static #Names = [
        "hallux",
        "digits",
        "innerMetatarsal",
        "centerMetatarsal",
        "outerMetatarsal",
        "arch",
        "lateral",
        "heel",
    ];
    static get Names() {
        return this.#Names;
    }
    get names() {
        return PressureSensorDataManager.Names;
    }

    static #Scalars = {
        pressure: 2 ** -16,
    };
    static get Scalars() {
        return this.#Scalars;
    }
    get scalars() {
        return PressureSensorDataManager.Scalars;
    }

    static #NumberOfPressureSensors = 8;
    static get NumberOfPressureSensors() {
        return this.#NumberOfPressureSensors;
    }
    get numberOfPressureSensors() {
        return PressureSensorDataManager.NumberOfPressureSensors;
    }

    /**
     * positions the right insole (top to bottom) - mirror horizontally for the left insole.
     *
     * xy positions are the centers of each sensor in the .svg file (y is from the top)
     * @type {PressureSensorPosition[]}
     */
    static #PressureSensorPositions = [
        { x: 110, y: 73 },
        { x: 250, y: 155 },
        { x: 56, y: 236 },
        { x: 185, y: 277 },
        { x: 305, y: 337 },
        { x: 69, y: 584 },
        { x: 285, y: 635 },
        { x: 162, y: 914 },
    ].map(({ x, y }) => ({ x: x / 365, y: 1 - y / 1000 }));
    static get PressureSensorPositions() {
        return this.#PressureSensorPositions;
    }
    /** @type {PressureSensorPosition[]} */
    #pressureSensorPositions;
    get pressureSensorPositions() {
        return this.#pressureSensorPositions;
    }
    #updatePressureSensorPositions() {
        const pressureSensorPositions = PressureSensorDataManager.PressureSensorPositions.map(({ x, y }) => {
            if (this.deviceType == "leftInsole") {
                x = 1 - x;
            }
            return { x, y };
        });
        _console$f.log({ pressureSensorPositions });
        this.#pressureSensorPositions = pressureSensorPositions;
    }

    #centerOfPressureHelper = new CenterOfPressureHelper();
    resetRange() {
        this.#centerOfPressureHelper.resetRange();
    }

    /**
     * @param {DataView} dataView
     * @param {number} byteOffset
     */
    parsePressure(dataView, byteOffset) {
        const scalar = this.scalars.pressure;

        /** @type {PressureData} */
        const pressure = { sensors: [], rawSum: 0, normalizedSum: 0 };
        for (let index = 0; index < this.numberOfPressureSensors; index++, byteOffset += 2) {
            const rawValue = dataView.getUint16(byteOffset, true);
            const normalizedValue = rawValue * scalar;
            const position = this.pressureSensorPositions[index];
            const name = this.names[index];
            pressure.sensors[index] = { rawValue, normalizedValue, position, name };

            pressure.rawSum += rawValue;
            pressure.normalizedSum = normalizedValue / this.numberOfPressureSensors;
        }

        if (pressure.rawSum > 0) {
            pressure.center = { x: 0, y: 0 };
            pressure.sensors.forEach((sensor) => {
                sensor.weightedValue = sensor.rawValue / pressure.rawSum;
                pressure.center.x += sensor.position.x * sensor.weightedValue;
                pressure.center.y += sensor.position.y * sensor.weightedValue;
            });
            this.#centerOfPressureHelper.updateCenterOfPressureRange(pressure.center);
            pressure.calibratedCenter = this.#centerOfPressureHelper.getCalibratedCenterOfPressure(pressure.center);
        }

        _console$f.log({ pressure });
        return pressure;
    }
}

/** @typedef {"acceleration" | "gravity" | "linearAcceleration" | "gyroscope" | "magnetometer" | "gameRotation" | "rotation"} MotionSensorType */

const _console$e = createConsole("MotionSensorDataManager", { log: true });

/**
 * @typedef Vector3
 * @type {Object}
 * @property {number} x
 * @property {number} y
 * @property {number} z
 */

/**
 * @typedef Quaternion
 * @type {Object}
 * @property {number} x
 * @property {number} y
 * @property {number} z
 * @property {number} w
 */

class MotionSensorDataManager {
    /** @type {DeviceType} */
    #deviceType;
    get deviceType() {
        return this.#deviceType;
    }
    set deviceType(newDeviceType) {
        _console$e.assertTypeWithError(newDeviceType, "string");
        if (this.#deviceType == newDeviceType) {
            _console$e.warn(`redundant deviceType assignment "${newDeviceType}"`);
            return;
        }
        _console$e.log({ newDeviceType });
        this.#deviceType = newDeviceType;
    }

    static #Scalars = {
        acceleration: 2 ** -12,
        gravity: 2 ** -12,
        linearAcceleration: 2 ** -12,

        gyroscope: 2000 * 2 ** -15,

        magnetometer: 2500 * 2 ** -15,

        gameRotation: 2 ** -14,
        rotation: 2 ** -14,
    };
    static get Scalars() {
        return this.#Scalars;
    }
    get scalars() {
        return MotionSensorDataManager.Scalars;
    }

    static #Vector3Size = 3 * 2;
    static get Vector3Size() {
        return this.#Vector3Size;
    }
    get vector3Size() {
        return MotionSensorDataManager.Vector3Size;
    }

    /**
     * @param {DataView} dataView
     * @param {number} byteOffset
     * @param {MotionSensorType} sensorType
     * @returns {Vector3}
     */
    parseVector3(dataView, byteOffset, sensorType) {
        let [x, y, z] = [
            dataView.getInt16(byteOffset, true),
            dataView.getInt16(byteOffset + 2, true),
            dataView.getInt16(byteOffset + 4, true),
        ].map((value) => value * this.scalars[sensorType]);

        const vector = { x, y, z };

        _console$e.log({ vector });
        return vector;
    }

    static #QuaternionSize = 4 * 2;
    static get QuaternionSize() {
        return this.#QuaternionSize;
    }
    get quaternionSize() {
        return MotionSensorDataManager.QuaternionSize;
    }

    /**
     * @param {DataView} dataView
     * @param {number} byteOffset
     * @param {MotionSensorType} sensorType
     * @returns {Quaternion}
     */
    parseQuaternion(dataView, byteOffset, sensorType) {
        let [x, y, z, w] = [
            dataView.getInt16(byteOffset, true),
            dataView.getInt16(byteOffset + 2, true),
            dataView.getInt16(byteOffset + 4, true),
            dataView.getInt16(byteOffset + 6, true),
        ].map((value) => value * this.scalars[sensorType]);

        const quaternion = { x, y, z, w };

        _console$e.log({ quaternion });
        return quaternion;
    }
}

/** @typedef {"barometer"} BarometerSensorType */

createConsole("BarometerSensorDataManager", { log: true });

class BarometerSensorDataManager {
    static #Scalars = {
        barometer: 100 * 2 ** -7,
    };
    static get Scalars() {
        return this.#Scalars;
    }
    get scalars() {
        return BarometerSensorDataManager.Scalars;
    }
}

const _console$d = createConsole("SensorDataManager", { log: true });







/** @typedef {MotionSensorType | PressureSensorType | BarometerSensorType} SensorType */

/**
 * @callback SensorDataCallback
 * @param {SensorType} sensorType
 * @param {Object} data
 * @param {number} data.timestamp
 */

class SensorDataManager {
    /** @type {DeviceType} */
    #deviceType;
    get deviceType() {
        return this.#deviceType;
    }
    set deviceType(newDeviceType) {
        _console$d.assertTypeWithError(newDeviceType, "string");
        if (this.#deviceType == newDeviceType) {
            _console$d.warn(`redundant deviceType assignment "${newDeviceType}"`);
            return;
        }
        _console$d.log({ newDeviceType });
        this.#deviceType = newDeviceType;

        this.pressureSensorDataManager.deviceType = newDeviceType;
        this.motionSensorDataManager.deviceType = newDeviceType;
    }

    pressureSensorDataManager = new PressureSensorDataManager();
    motionSensorDataManager = new MotionSensorDataManager();
    barometerSensorDataManager = new BarometerSensorDataManager();

    /** @type {SensorType[]} */
    static #Types = [
        "pressure",
        "acceleration",
        "gravity",
        "linearAcceleration",
        "gyroscope",
        "magnetometer",
        "gameRotation",
        "rotation",
        "barometer",
    ];
    static get Types() {
        return this.#Types;
    }
    get #types() {
        return SensorDataManager.Types;
    }

    /** @param {string} sensorType */
    static AssertValidSensorType(sensorType) {
        _console$d.assertTypeWithError(sensorType, "string");
        _console$d.assertWithError(this.#Types.includes(sensorType), `invalid sensorType "${sensorType}"`);
    }
    /** @param {number} sensorTypeEnum */
    static AssertValidSensorTypeEnum(sensorTypeEnum) {
        _console$d.assertTypeWithError(sensorTypeEnum, "number");
        _console$d.assertWithError(sensorTypeEnum in this.#Types, `invalid sensorTypeEnum ${sensorTypeEnum}`);
    }

    /** @type {SensorDataCallback?} */
    onDataReceived;

    #timestampOffset = 0;
    #lastRawTimestamp = 0;
    clearTimestamp() {
        _console$d.log("clearing sensorDataManager timestamp data");
        this.#timestampOffset = 0;
        this.#lastRawTimestamp = 0;
    }

    /** @param {DataView} dataView */
    #parseTimestamp(dataView, byteOffset) {
        const rawTimestamp = dataView.getUint16(byteOffset, true);
        if (rawTimestamp < this.#lastRawTimestamp) {
            this.#timestampOffset += Uint16Max;
        }
        this.#lastRawTimestamp = rawTimestamp;
        const timestamp = rawTimestamp + this.#timestampOffset;
        return timestamp;
    }

    /** @param {DataView} dataView */
    parse(dataView) {
        _console$d.log("sensorData", Array.from(new Uint8Array(dataView.buffer)));

        let byteOffset = 0;
        const timestamp = this.#parseTimestamp(dataView, byteOffset);
        byteOffset += 2;

        while (byteOffset < dataView.byteLength) {
            const sensorTypeEnum = dataView.getUint8(byteOffset++);
            SensorDataManager.AssertValidSensorTypeEnum(sensorTypeEnum);

            let value;

            const sensorTypeDataSize = dataView.getUint8(byteOffset++);
            const sensorType = this.#types[sensorTypeEnum];

            _console$d.log({ sensorTypeEnum, sensorType, sensorTypeDataSize });
            switch (sensorType) {
                case "pressure":
                    value = this.pressureSensorDataManager.parsePressure(dataView, byteOffset);
                    break;
                case "acceleration":
                case "gravity":
                case "linearAcceleration":
                case "gyroscope":
                case "magnetometer":
                    value = this.motionSensorDataManager.parseVector3(dataView, byteOffset, sensorType);
                    break;
                case "gameRotation":
                case "rotation":
                    value = this.motionSensorDataManager.parseQuaternion(dataView, byteOffset, sensorType);
                    break;
                case "barometer":
                    // FILL
                    break;
                default:
                    _console$d.error(`uncaught sensorType "${sensorType}"`);
            }

            byteOffset += sensorTypeDataSize;

            _console$d.assertWithError(value, `no value defined for sensorType "${sensorType}"`);
            this.onDataReceived?.(sensorType, { timestamp, [sensorType]: value });
        }
    }

    static get NumberOfPressureSensors() {
        return PressureSensorDataManager.NumberOfPressureSensors;
    }
    get numberOfPressureSensors() {
        return SensorDataManager.NumberOfPressureSensors;
    }

    static get PressureSensorNames() {
        return PressureSensorDataManager.Names;
    }
    get pressureSensorNames() {
        return SensorDataManager.PressureSensorNames;
    }
}

/**
 * @typedef SensorConfiguration
 * @type {Object}
 * @property {number} pressure
 * @property {number} acceleration
 * @property {number} gravity
 * @property {number} linearAcceleration
 * @property {number} gyroscope
 * @property {number} magnetometer
 * @property {number} gameRotation
 * @property {number} rotation
 * @property {number} barometer
 */

const _console$c = createConsole("SensorConfigurationManager", { log: true });

class SensorConfigurationManager {
    /** @type {DeviceType} */
    #deviceType;
    get deviceType() {
        return this.#deviceType;
    }
    set deviceType(newDeviceType) {
        _console$c.assertTypeWithError(newDeviceType, "string");
        if (this.#deviceType == newDeviceType) {
            _console$c.warn(`redundant deviceType assignment "${newDeviceType}"`);
            return;
        }
        _console$c.log({ newDeviceType });
        this.#deviceType = newDeviceType;

        // can later use for non-insole deviceTypes that ignore sensorTypes like "pressure"
    }

    /** @type {SensorType[]} */
    #availableSensorTypes;
    /** @param {SensorType} sensorType */
    #assertAvailableSensorType(sensorType) {
        _console$c.assertWithError(this.#availableSensorTypes, "must get initial sensorConfiguration");
        const isSensorTypeAvailable = this.#availableSensorTypes?.includes(sensorType);
        _console$c.assert(isSensorTypeAvailable, `unavailable sensor type "${sensorType}"`);
        return isSensorTypeAvailable;
    }

    /** @param {DataView} dataView */
    parse(dataView) {
        /** @type {SensorConfiguration} */
        const parsedSensorConfiguration = {};
        for (
            let byteOffset = 0, sensorTypeIndex = 0;
            byteOffset < dataView.byteLength;
            byteOffset += 2, sensorTypeIndex++
        ) {
            const sensorType = SensorDataManager.Types[sensorTypeIndex];
            if (!sensorType) {
                _console$c.warn(`unknown sensorType index ${sensorTypeIndex}`);
                break;
            }
            const sensorRate = dataView.getUint16(byteOffset, true);
<<<<<<< HEAD
            _console$c.log({ sensorType, sensorRate });
=======
            _console$5.log({ sensorType, sensorRate });
>>>>>>> 4080bae3
            parsedSensorConfiguration[sensorType] = sensorRate;
        }
        _console$c.log({ parsedSensorConfiguration });
        this.#availableSensorTypes = Object.keys(parsedSensorConfiguration);
        return parsedSensorConfiguration;
    }

    static #MaxSensorRate = 2 ** 16 - 1;
    static get MaxSensorRate() {
        return this.#MaxSensorRate;
    }
    get maxSensorRate() {
        return SensorConfigurationManager.MaxSensorRate;
    }
    static #SensorRateStep = 5;
    static get SensorRateStep() {
        return this.#SensorRateStep;
    }
    get sensorRateStep() {
        return SensorConfigurationManager.SensorRateStep;
    }

    /** @param {sensorRate} number */
    #assertValidSensorRate(sensorRate) {
        _console$c.assertTypeWithError(sensorRate, "number");
        _console$c.assertWithError(sensorRate >= 0, `sensorRate must be 0 or greater (got ${sensorRate})`);
        _console$c.assertWithError(
            sensorRate < this.maxSensorRate,
            `sensorRate must be 0 or greater (got ${sensorRate})`
        );
        _console$c.assertWithError(
            sensorRate % this.sensorRateStep == 0,
            `sensorRate must be multiple of ${this.sensorRateStep}`
        );
    }

    /** @param {SensorConfiguration} sensorConfiguration */
    createData(sensorConfiguration) {
        /** @type {SensorType[]} */
        let sensorTypes = Object.keys(sensorConfiguration);
        sensorTypes = sensorTypes.filter((sensorType) => this.#assertAvailableSensorType(sensorType));

        const dataView = new DataView(new ArrayBuffer(sensorTypes.length * 3));
        sensorTypes.forEach((sensorType, index) => {
            SensorDataManager.AssertValidSensorType(sensorType);
            const sensorTypeEnum = SensorDataManager.Types.indexOf(sensorType);
            dataView.setUint8(index * 3, sensorTypeEnum);

            const sensorRate = sensorConfiguration[sensorType];
            this.#assertValidSensorRate(sensorRate);
            dataView.setUint16(index * 3 + 1, sensorConfiguration[sensorType], true);
        });
        _console$c.log({ sensorConfigurationData: dataView });
        return dataView;
    }

    /** @param {SensorConfiguration} sensorConfiguration */
    hasAtLeastOneNonZeroSensorRate(sensorConfiguration) {
        return Object.values(sensorConfiguration).some((value) => value > 0);
    }
}

/**
 * @typedef { "none" |
 * "strongClick100" |
 * "strongClick60" |
 * "strongClick30" |
 * "sharpClick100" |
 * "sharpClick60" |
 * "sharpClick30" |
 * "softBump100" |
 * "softBump60" |
 * "softBump30" |
 * "doubleClick100" |
 * "doubleClick60" |
 * "tripleClick100" |
 * "softFuzz60" |
 * "strongBuzz100" |
 * "alert750ms" |
 * "alert1000ms" |
 * "strongClick1_100" |
 * "strongClick2_80" |
 * "strongClick3_60" |
 * "strongClick4_30" |
 * "mediumClick100" |
 * "mediumClick80" |
 * "mediumClick60" |
 * "sharpTick100" |
 * "sharpTick80" |
 * "sharpTick60" |
 * "shortDoubleClickStrong100" |
 * "shortDoubleClickStrong80" |
 * "shortDoubleClickStrong60" |
 * "shortDoubleClickStrong30" |
 * "shortDoubleClickMedium100" |
 * "shortDoubleClickMedium80" |
 * "shortDoubleClickMedium60" |
 * "shortDoubleSharpTick100" |
 * "shortDoubleSharpTick80" |
 * "shortDoubleSharpTick60" |
 * "longDoubleSharpClickStrong100" |
 * "longDoubleSharpClickStrong80" |
 * "longDoubleSharpClickStrong60" |
 * "longDoubleSharpClickStrong30" |
 * "longDoubleSharpClickMedium100" |
 * "longDoubleSharpClickMedium80" |
 * "longDoubleSharpClickMedium60" |
 * "longDoubleSharpTick100" |
 * "longDoubleSharpTick80" |
 * "longDoubleSharpTick60" |
 * "buzz100" |
 * "buzz80" |
 * "buzz60" |
 * "buzz40" |
 * "buzz20" |
 * "pulsingStrong100" |
 * "pulsingStrong60" |
 * "pulsingMedium100" |
 * "pulsingMedium60" |
 * "pulsingSharp100" |
 * "pulsingSharp60" |
 * "transitionClick100" |
 * "transitionClick80" |
 * "transitionClick60" |
 * "transitionClick40" |
 * "transitionClick20" |
 * "transitionClick10" |
 * "transitionHum100" |
 * "transitionHum80" |
 * "transitionHum60" |
 * "transitionHum40" |
 * "transitionHum20" |
 * "transitionHum10" |
 * "transitionRampDownLongSmooth2_100" |
 * "transitionRampDownLongSmooth1_100" |
 * "transitionRampDownMediumSmooth1_100" |
 * "transitionRampDownMediumSmooth2_100" |
 * "transitionRampDownShortSmooth1_100" |
 * "transitionRampDownShortSmooth2_100" |
 * "transitionRampDownLongSharp1_100" |
 * "transitionRampDownLongSharp2_100" |
 * "transitionRampDownMediumSharp1_100" |
 * "transitionRampDownMediumSharp2_100" |
 * "transitionRampDownShortSharp1_100" |
 * "transitionRampDownShortSharp2_100" |
 * "transitionRampUpLongSmooth1_100" |
 * "transitionRampUpLongSmooth2_100" |
 * "transitionRampUpMediumSmooth1_100" |
 * "transitionRampUpMediumSmooth2_100" |
 * "transitionRampUpShortSmooth1_100" |
 * "transitionRampUpShortSmooth2_100" |
 * "transitionRampUpLongSharp1_100" |
 * "transitionRampUpLongSharp2_100" |
 * "transitionRampUpMediumSharp1_100" |
 * "transitionRampUpMediumSharp2_100" |
 * "transitionRampUpShortSharp1_100" |
 * "transitionRampUpShortSharp2_100" |
 * "transitionRampDownLongSmooth1_50" |
 * "transitionRampDownLongSmooth2_50" |
 * "transitionRampDownMediumSmooth1_50" |
 * "transitionRampDownMediumSmooth2_50" |
 * "transitionRampDownShortSmooth1_50" |
 * "transitionRampDownShortSmooth2_50" |
 * "transitionRampDownLongSharp1_50" |
 * "transitionRampDownLongSharp2_50" |
 * "transitionRampDownMediumSharp1_50" |
 * "transitionRampDownMediumSharp2_50" |
 * "transitionRampDownShortSharp1_50" |
 * "transitionRampDownShortSharp2_50" |
 * "transitionRampUpLongSmooth1_50" |
 * "transitionRampUpLongSmooth2_50" |
 * "transitionRampUpMediumSmooth1_50" |
 * "transitionRampUpMediumSmooth2_50" |
 * "transitionRampUpShortSmooth1_50" |
 * "transitionRampUpShortSmooth2_50" |
 * "transitionRampUpLongSharp1_50" |
 * "transitionRampUpLongSharp2_50" |
 * "transitionRampUpMediumSharp1_50" |
 * "transitionRampUpMediumSharp2_50" |
 * "transitionRampUpShortSharp1_50" |
 * "transitionRampUpShortSharp2_50" |
 * "longBuzz100" |
 * "smoothHum50" |
 * "smoothHum40" |
 * "smoothHum30" |
 * "smoothHum20" |
 * "smoothHum10"
 * } VibrationWaveformEffect
 */

/** @type {VibrationWaveformEffect[]} */
const VibrationWaveformEffects = [
    "none",
    "strongClick100",
    "strongClick60",
    "strongClick30",
    "sharpClick100",
    "sharpClick60",
    "sharpClick30",
    "softBump100",
    "softBump60",
    "softBump30",
    "doubleClick100",
    "doubleClick60",
    "tripleClick100",
    "softFuzz60",
    "strongBuzz100",
    "alert750ms",
    "alert1000ms",
    "strongClick1_100",
    "strongClick2_80",
    "strongClick3_60",
    "strongClick4_30",
    "mediumClick100",
    "mediumClick80",
    "mediumClick60",
    "sharpTick100",
    "sharpTick80",
    "sharpTick60",
    "shortDoubleClickStrong100",
    "shortDoubleClickStrong80",
    "shortDoubleClickStrong60",
    "shortDoubleClickStrong30",
    "shortDoubleClickMedium100",
    "shortDoubleClickMedium80",
    "shortDoubleClickMedium60",
    "shortDoubleSharpTick100",
    "shortDoubleSharpTick80",
    "shortDoubleSharpTick60",
    "longDoubleSharpClickStrong100",
    "longDoubleSharpClickStrong80",
    "longDoubleSharpClickStrong60",
    "longDoubleSharpClickStrong30",
    "longDoubleSharpClickMedium100",
    "longDoubleSharpClickMedium80",
    "longDoubleSharpClickMedium60",
    "longDoubleSharpTick100",
    "longDoubleSharpTick80",
    "longDoubleSharpTick60",
    "buzz100",
    "buzz80",
    "buzz60",
    "buzz40",
    "buzz20",
    "pulsingStrong100",
    "pulsingStrong60",
    "pulsingMedium100",
    "pulsingMedium60",
    "pulsingSharp100",
    "pulsingSharp60",
    "transitionClick100",
    "transitionClick80",
    "transitionClick60",
    "transitionClick40",
    "transitionClick20",
    "transitionClick10",
    "transitionHum100",
    "transitionHum80",
    "transitionHum60",
    "transitionHum40",
    "transitionHum20",
    "transitionHum10",
    "transitionRampDownLongSmooth2_100",
    "transitionRampDownLongSmooth1_100",
    "transitionRampDownMediumSmooth1_100",
    "transitionRampDownMediumSmooth2_100",
    "transitionRampDownShortSmooth1_100",
    "transitionRampDownShortSmooth2_100",
    "transitionRampDownLongSharp1_100",
    "transitionRampDownLongSharp2_100",
    "transitionRampDownMediumSharp1_100",
    "transitionRampDownMediumSharp2_100",
    "transitionRampDownShortSharp1_100",
    "transitionRampDownShortSharp2_100",
    "transitionRampUpLongSmooth1_100",
    "transitionRampUpLongSmooth2_100",
    "transitionRampUpMediumSmooth1_100",
    "transitionRampUpMediumSmooth2_100",
    "transitionRampUpShortSmooth1_100",
    "transitionRampUpShortSmooth2_100",
    "transitionRampUpLongSharp1_100",
    "transitionRampUpLongSharp2_100",
    "transitionRampUpMediumSharp1_100",
    "transitionRampUpMediumSharp2_100",
    "transitionRampUpShortSharp1_100",
    "transitionRampUpShortSharp2_100",
    "transitionRampDownLongSmooth1_50",
    "transitionRampDownLongSmooth2_50",
    "transitionRampDownMediumSmooth1_50",
    "transitionRampDownMediumSmooth2_50",
    "transitionRampDownShortSmooth1_50",
    "transitionRampDownShortSmooth2_50",
    "transitionRampDownLongSharp1_50",
    "transitionRampDownLongSharp2_50",
    "transitionRampDownMediumSharp1_50",
    "transitionRampDownMediumSharp2_50",
    "transitionRampDownShortSharp1_50",
    "transitionRampDownShortSharp2_50",
    "transitionRampUpLongSmooth1_50",
    "transitionRampUpLongSmooth2_50",
    "transitionRampUpMediumSmooth1_50",
    "transitionRampUpMediumSmooth2_50",
    "transitionRampUpShortSmooth1_50",
    "transitionRampUpShortSmooth2_50",
    "transitionRampUpLongSharp1_50",
    "transitionRampUpLongSharp2_50",
    "transitionRampUpMediumSharp1_50",
    "transitionRampUpMediumSharp2_50",
    "transitionRampUpShortSharp1_50",
    "transitionRampUpShortSharp2_50",
    "longBuzz100",
    "smoothHum50",
    "smoothHum40",
    "smoothHum30",
    "smoothHum20",
    "smoothHum10",
];

const textEncoder = new TextEncoder();

/**
 * @param {...ArrayBuffer} arrayBuffers
 * @returns {ArrayBuffer}
 */
function concatenateArrayBuffers(...arrayBuffers) {
    arrayBuffers = arrayBuffers.filter((arrayBuffer) => arrayBuffer != undefined || arrayBuffer != null);
    arrayBuffers = arrayBuffers.map((arrayBuffer) => {
        if (typeof arrayBuffer == "number") {
            const number = arrayBuffer;
            return Uint8Array.from([Math.floor(number)]);
        } else if (typeof arrayBuffer == "boolean") {
            const boolean = arrayBuffer;
            return Uint8Array.from([boolean ? 1 : 0]);
        } else if (typeof arrayBuffer == "string") {
            const string = arrayBuffer;
            return stringToArrayBuffer(string);
        } else if (arrayBuffer instanceof Array) {
            const array = arrayBuffer;
            return Uint8Array.from(array).buffer;
        } else if (arrayBuffer instanceof ArrayBuffer) {
            return arrayBuffer;
        } else if ("buffer" in arrayBuffer && arrayBuffer.buffer instanceof ArrayBuffer) {
            const bufferContainer = arrayBuffer;
            return bufferContainer.buffer;
        } else if (arrayBuffer instanceof DataView) {
            const dataView = arrayBuffer;
            return dataView.buffer;
        } else if (typeof arrayBuffer == "object") {
            const object = arrayBuffer;
            return objectToArrayBuffer(object);
        } else {
            return arrayBuffer;
        }
    });
    arrayBuffers = arrayBuffers.filter((arrayBuffer) => arrayBuffer && "byteLength" in arrayBuffer);
    const length = arrayBuffers.reduce((length, arrayBuffer) => length + arrayBuffer.byteLength, 0);
    const uint8Array = new Uint8Array(length);
    let byteOffset = 0;
    arrayBuffers.forEach((arrayBuffer) => {
        uint8Array.set(new Uint8Array(arrayBuffer), byteOffset);
        byteOffset += arrayBuffer.byteLength;
    });
    return uint8Array.buffer;
}

/** @param {Data} data */
function dataToArrayBuffer(data) {
    return data.buffer.slice(data.byteOffset, data.byteOffset + data.byteLength);
}

/** @param {String} string */
function stringToArrayBuffer(string) {
    const encoding = textEncoder.encode(string);
    return concatenateArrayBuffers(encoding.byteLength, encoding);
}

/** @param {Object} object */
function objectToArrayBuffer(object) {
    return stringToArrayBuffer(JSON.stringify(object));
}

const _console$b = createConsole("VibrationManager");

/** @typedef {"front" | "rear"} VibrationLocation */
/** @typedef {"waveformEffect" | "waveform"} VibrationType */


/**
 * @typedef VibrationWaveformEffectSegment
 * use either effect or delay but not both (defaults to effect if both are defined)
 * @type {Object}
 * @property {VibrationWaveformEffect?} effect
 * @property {number?} delay (ms int ranging [0, 1270])
 * @property {number?} loopCount how many times each segment should loop (int ranging [0, 3])
 */

/**
 * @typedef VibrationWaveformSegment
 * @type {Object}
 * @property {number} duration ms int ranging [0, 2550]
 * @property {number} amplitude float ranging [0, 1]
 */

class VibrationManager {
    /** @type {VibrationLocation[]} */
    static #Locations = ["front", "rear"];
    static get Locations() {
        return this.#Locations;
    }
    get locations() {
        return VibrationManager.Locations;
    }
    /** @param {VibrationLocation} location */
    #verifyLocation(location) {
        _console$b.assertTypeWithError(location, "string");
        _console$b.assertWithError(this.locations.includes(location), `invalid location "${location}"`);
    }
    /** @param {VibrationLocation[]} locations */
    #verifyLocations(locations) {
        this.#assertNonEmptyArray(locations);
        locations.forEach((location) => {
            this.#verifyLocation(location);
        });
    }
    /** @param {VibrationLocation[]} locations */
    #createLocationsBitmask(locations) {
        this.#verifyLocations(locations);

        let locationsBitmask = 0;
        locations.forEach((location) => {
            const locationIndex = this.locations.indexOf(location);
            locationsBitmask |= 1 << locationIndex;
        });
        _console$b.log({ locationsBitmask });
        _console$b.assertWithError(locationsBitmask > 0, `locationsBitmask must not be zero`);
        return locationsBitmask;
    }

    /** @param {any[]} array */
    #assertNonEmptyArray(array) {
        _console$b.assertWithError(Array.isArray(array), "passed non-array");
        _console$b.assertWithError(array.length > 0, "passed empty array");
    }

    static get WaveformEffects() {
        return VibrationWaveformEffects;
    }
    get waveformEffects() {
        return VibrationManager.WaveformEffects;
    }
    /** @param {VibrationWaveformEffect} waveformEffect */
    #verifyWaveformEffect(waveformEffect) {
        _console$b.assertWithError(
            this.waveformEffects.includes(waveformEffect),
            `invalid waveformEffect "${waveformEffect}"`
        );
    }

    static #MaxWaveformEffectSegmentDelay = 1270;
    static get MaxWaveformEffectSegmentDelay() {
        return this.#MaxWaveformEffectSegmentDelay;
    }
    get maxWaveformEffectSegmentDelay() {
        return VibrationManager.MaxWaveformEffectSegmentDelay;
    }
    /** @param {VibrationWaveformEffectSegment} waveformEffectSegment */
    #verifyWaveformEffectSegment(waveformEffectSegment) {
        if (waveformEffectSegment.effect != undefined) {
            const waveformEffect = waveformEffectSegment.effect;
            this.#verifyWaveformEffect(waveformEffect);
        } else if (waveformEffectSegment.delay != undefined) {
            const { delay } = waveformEffectSegment;
            _console$b.assertWithError(delay >= 0, `delay must be 0ms or greater (got ${delay})`);
            _console$b.assertWithError(
                delay <= this.maxWaveformEffectSegmentDelay,
                `delay must be ${this.maxWaveformEffectSegmentDelay}ms or less (got ${delay})`
            );
        } else {
            throw Error("no effect or delay found in waveformEffectSegment");
        }

        if (waveformEffectSegment.loopCount != undefined) {
            const { loopCount } = waveformEffectSegment;
            this.#verifyWaveformEffectSegmentLoopCount(loopCount);
        }
    }
    static #MaxWaveformEffectSegmentLoopCount = 3;
    static get MaxWaveformEffectSegmentLoopCount() {
        return this.#MaxWaveformEffectSegmentLoopCount;
    }
    get maxWaveformEffectSegmentLoopCount() {
        return VibrationManager.MaxWaveformEffectSegmentLoopCount;
    }
    /** @param {number} waveformEffectSegmentLoopCount */
    #verifyWaveformEffectSegmentLoopCount(waveformEffectSegmentLoopCount) {
        _console$b.assertTypeWithError(waveformEffectSegmentLoopCount, "number");
        _console$b.assertWithError(
            waveformEffectSegmentLoopCount >= 0,
            `waveformEffectSegmentLoopCount must be 0 or greater (got ${waveformEffectSegmentLoopCount})`
        );
        _console$b.assertWithError(
            waveformEffectSegmentLoopCount <= this.maxWaveformEffectSegmentLoopCount,
            `waveformEffectSegmentLoopCount must be ${this.maxWaveformEffectSegmentLoopCount} or fewer (got ${waveformEffectSegmentLoopCount})`
        );
    }

    static #MaxNumberOfWaveformEffectSegments = 8;
    static get MaxNumberOfWaveformEffectSegments() {
        return this.#MaxNumberOfWaveformEffectSegments;
    }
    get maxNumberOfWaveformEffectSegments() {
        return VibrationManager.MaxNumberOfWaveformEffectSegments;
    }
    /** @param {VibrationWaveformEffectSegment[]} waveformEffectSegments */
    #verifyWaveformEffectSegments(waveformEffectSegments) {
        this.#assertNonEmptyArray(waveformEffectSegments);
        _console$b.assertWithError(
            waveformEffectSegments.length <= this.maxNumberOfWaveformEffectSegments,
            `must have ${this.maxNumberOfWaveformEffectSegments} waveformEffectSegments or fewer (got ${waveformEffectSegments.length})`
        );
        waveformEffectSegments.forEach((waveformEffectSegment) => {
            this.#verifyWaveformEffectSegment(waveformEffectSegment);
        });
    }

    static #MaxWaveformEffectSequenceLoopCount = 6;
    static get MaxWaveformEffectSequenceLoopCount() {
        return this.#MaxWaveformEffectSequenceLoopCount;
    }
    get maxWaveformEffectSequenceLoopCount() {
        return VibrationManager.MaxWaveformEffectSequenceLoopCount;
    }
    /** @param {number} waveformEffectSequenceLoopCount */
    #verifyWaveformEffectSequenceLoopCount(waveformEffectSequenceLoopCount) {
        _console$b.assertTypeWithError(waveformEffectSequenceLoopCount, "number");
        _console$b.assertWithError(
            waveformEffectSequenceLoopCount >= 0,
            `waveformEffectSequenceLoopCount must be 0 or greater (got ${waveformEffectSequenceLoopCount})`
        );
        _console$b.assertWithError(
            waveformEffectSequenceLoopCount <= this.maxWaveformEffectSequenceLoopCount,
            `waveformEffectSequenceLoopCount must be ${this.maxWaveformEffectSequenceLoopCount} or fewer (got ${waveformEffectSequenceLoopCount})`
        );
    }

    static #MaxWaveformSegmentDuration = 2550;
    static get MaxWaveformSegmentDuration() {
        return this.#MaxWaveformSegmentDuration;
    }
    get maxWaveformSegmentDuration() {
        return VibrationManager.MaxWaveformSegmentDuration;
    }
    /** @param {VibrationWaveformSegment} waveformSegment */
    #verifyWaveformSegment(waveformSegment) {
        _console$b.assertTypeWithError(waveformSegment.amplitude, "number");
        _console$b.assertWithError(
            waveformSegment.amplitude >= 0,
            `amplitude must be 0 or greater (got ${waveformSegment.amplitude})`
        );
        _console$b.assertWithError(
            waveformSegment.amplitude <= 1,
            `amplitude must be 1 or less (got ${waveformSegment.amplitude})`
        );

        _console$b.assertTypeWithError(waveformSegment.duration, "number");
        _console$b.assertWithError(
            waveformSegment.duration > 0,
            `duration must be greater than 0ms (got ${waveformSegment.duration}ms)`
        );
        _console$b.assertWithError(
            waveformSegment.duration <= this.maxWaveformSegmentDuration,
            `duration must be ${this.maxWaveformSegmentDuration}ms or less (got ${waveformSegment.duration}ms)`
        );
    }
    static #MaxNumberOfWaveformSegments = 20;
    static get MaxNumberOfWaveformSegments() {
        return this.#MaxNumberOfWaveformSegments;
    }
    get maxNumberOfWaveformSegments() {
        return VibrationManager.MaxNumberOfWaveformSegments;
    }
    /** @param {VibrationWaveformSegment[]} waveformSegments */
    #verifyWaveformSegments(waveformSegments) {
        this.#assertNonEmptyArray(waveformSegments);
        _console$b.assertWithError(
            waveformSegments.length <= this.maxNumberOfWaveformSegments,
            `must have ${this.maxNumberOfWaveformSegments} waveformSegments or fewer (got ${waveformSegments.length})`
        );
        waveformSegments.forEach((waveformSegment) => {
            this.#verifyWaveformSegment(waveformSegment);
        });
    }

    /**
     * @param {VibrationLocation[]} locations
     * @param {VibrationWaveformEffectSegment[]} waveformEffectSegments
     * @param {number?} waveformEffectSequenceLoopCount how many times the entire sequence should loop (int ranging [0, 6])
     */
    createWaveformEffectsData(locations, waveformEffectSegments, waveformEffectSequenceLoopCount = 0) {
        this.#verifyWaveformEffectSegments(waveformEffectSegments);
        this.#verifyWaveformEffectSequenceLoopCount(waveformEffectSequenceLoopCount);

        let dataArray = [];
        let byteOffset = 0;

        const hasAtLeast1WaveformEffectWithANonzeroLoopCount = waveformEffectSegments.some((waveformEffectSegment) => {
            const { loopCount } = waveformEffectSegment;
            return loopCount != undefined && loopCount > 0;
        });

        const includeAllWaveformEffectSegments =
            hasAtLeast1WaveformEffectWithANonzeroLoopCount || waveformEffectSequenceLoopCount != 0;

        for (
            let index = 0;
            index < waveformEffectSegments.length ||
            (includeAllWaveformEffectSegments && index < this.maxNumberOfWaveformEffectSegments);
            index++
        ) {
            const waveformEffectSegment = waveformEffectSegments[index] || { effect: "none" };
            if (waveformEffectSegment.effect != undefined) {
                const waveformEffect = waveformEffectSegment.effect;
                dataArray[byteOffset++] = this.waveformEffects.indexOf(waveformEffect);
            } else if (waveformEffectSegment.delay != undefined) {
                const { delay } = waveformEffectSegment;
                dataArray[byteOffset++] = (1 << 7) | Math.floor(delay / 10); // set most significant bit to 1
            } else {
                throw Error("invalid waveformEffectSegment");
            }
        }

        const includeAllWaveformEffectSegmentLoopCounts = waveformEffectSequenceLoopCount != 0;
        for (
            let index = 0;
            index < waveformEffectSegments.length ||
            (includeAllWaveformEffectSegmentLoopCounts && index < this.maxNumberOfWaveformEffectSegments);
            index++
        ) {
            const waveformEffectSegmentLoopCount = waveformEffectSegments[index]?.loopCount || 0;
            if (index == 0 || index == 4) {
                dataArray[byteOffset] = 0;
            }
            const bitOffset = 2 * (index % 4);
            dataArray[byteOffset] |= waveformEffectSegmentLoopCount << bitOffset;
            if (index == 3 || index == 7) {
                byteOffset++;
            }
        }

        if (waveformEffectSequenceLoopCount != 0) {
            dataArray[byteOffset++] = waveformEffectSequenceLoopCount;
        }
        const dataView = new DataView(Uint8Array.from(dataArray).buffer);
        _console$b.log({ dataArray, dataView });
        return this.#createData(locations, "waveformEffect", dataView);
    }
    /**
     * @param {VibrationLocation[]} locations
     * @param {VibrationWaveformSegment[]} waveformSegments
     */
    createWaveformData(locations, waveformSegments) {
        this.#verifyWaveformSegments(waveformSegments);
        const dataView = new DataView(new ArrayBuffer(waveformSegments.length * 2));
        waveformSegments.forEach((waveformSegment, index) => {
            dataView.setUint8(index * 2, Math.floor(waveformSegment.amplitude * 127));
            dataView.setUint8(index * 2 + 1, Math.floor(waveformSegment.duration / 10));
        });
        _console$b.log({ dataView });
        return this.#createData(locations, "waveform", dataView);
    }

    /** @type {VibrationType[]} */
    static #Types = ["waveformEffect", "waveform"];
    static get Types() {
        return this.#Types;
    }
    get #types() {
        return VibrationManager.Types;
    }
    /** @param {VibrationType} vibrationType */
    #verifyVibrationType(vibrationType) {
        _console$b.assertTypeWithError(vibrationType, "string");
        _console$b.assertWithError(this.#types.includes(vibrationType), `invalid vibrationType "${vibrationType}"`);
    }

    /**
     * @param {VibrationLocation[]} locations
     * @param {VibrationType} vibrationType
     * @param {DataView} dataView
     */
    #createData(locations, vibrationType, dataView) {
        _console$b.assertWithError(dataView?.byteLength > 0, "no data received");
        const locationsBitmask = this.#createLocationsBitmask(locations);
        this.#verifyVibrationType(vibrationType);
        const vibrationTypeIndex = this.#types.indexOf(vibrationType);
        _console$b.log({ locationsBitmask, vibrationTypeIndex, dataView });
        const data = concatenateArrayBuffers(locationsBitmask, vibrationTypeIndex, dataView.byteLength, dataView);
        _console$b.log({ data });
        return data;
    }
}

const _console$a = createConsole("Device", { log: false });



/** @typedef {"connectionStatus" | ConnectionStatus | "isConnected" | ConnectionMessageType | "deviceInformation" | SensorType} DeviceEventType */

/** @typedef {"deviceConnected" | "deviceDisconnected"} StaticDeviceEventType */




/**
 * @typedef DeviceEvent
 * @type {Object}
 * @property {Device} target
 * @property {DeviceEventType} type
 * @property {Object} message
 */

/**
 * @typedef StaticDeviceEvent
 * @type {Object}
 * @property {StaticDeviceEventType} type
 * @property {Object} message
 */



/**
 * @typedef DeviceInformation
 * @type {Object}
 * @property {string?} manufacturerName
 * @property {string?} modelNumber
 * @property {string?} softwareRevision
 * @property {string?} hardwareRevision
 * @property {string?} firmwareRevision
 * @property {PnpId?} pnpId
 */

/**
 * @typedef PnpId
 * @type {Object}
 * @property {"Bluetooth"|"USB"} source
 * @property {number} vendorId
 * @property {number} productId
 * @property {number} productVersion
 */

/** @typedef {"leftInsole" | "rightInsole"} DeviceType */
/** @typedef {"left" | "right"} InsoleSide */







/**
 * @typedef VibrationWaveformEffectConfiguration
 * @type {Object}
 * @property {VibrationWaveformEffectSegment[]} segments
 * @property {number?} loopCount how many times the entire sequence should loop (int ranging [0, 6])
 */


/**
 * @typedef VibrationWaveformConfiguration
 * @type {Object}
 * @property {VibrationWaveformSegment[]} segments
 */

/**
 * @typedef VibrationConfiguration
 * @type {Object}
 * @property {VibrationLocation[]} locations
 * @property {VibrationType} type
 * @property {VibrationWaveformEffectConfiguration?} waveformEffect use if type is "waveformEffect"
 * @property {VibrationWaveformConfiguration?} waveform use if type is "waveform"
 */

class Device {
    constructor() {
        //this.connectionManager = new Device.#DefaultConnectionManager();
        this.#sensorDataManager.onDataReceived = this.#onSensorDataReceived.bind(this);

        if (isInBrowser) {
            window.addEventListener("beforeunload", () => {
                if (this.isConnected && this.clearSensorConfigurationOnLeave) {
                    this.clearSensorConfiguration();
                }
            });
        }
        if (isInNode) {
            /** can add more node.js leave handlers https://gist.github.com/hyrious/30a878f6e6a057f09db87638567cb11a */
            process.on("exit", () => {
                if (this.isConnected && this.clearSensorConfigurationOnLeave) {
                    this.clearSensorConfiguration();
                }
            });
        }

        this.addEventListener("isConnected", () => {
            Device.#OnDeviceIsConnected(this);
        });
    }

    /** @returns {ConnectionManager} */
    static get #DefaultConnectionManager() {
        return WebBluetoothConnectionManager;
    }

    // EVENT DISPATCHER

    /** @type {DeviceEventType[]} */
    static #EventTypes = [
        "connectionStatus",
        "connecting",
        "connected",
        "disconnecting",
        "not connected",
        "isConnected",

        "manufacturerName",
        "modelNumber",
        "softwareRevision",
        "hardwareRevision",
        "firmwareRevision",
        "pnpId",
        "deviceInformation",

        "batteryLevel",

        "getName",
        "getType",

        "getSensorConfiguration",

        "sensorData",
        "pressure",
        "acceleration",
        "gravity",
        "linearAcceleration",
        "gyroscope",
        "magnetometer",
        "gameRotation",
        "rotation",
        "barometer",
    ];
    static get EventTypes() {
        return this.#EventTypes;
    }
    get eventTypes() {
        return Device.#EventTypes;
    }
    #eventDispatcher = new EventDispatcher(this.eventTypes);

    /**
     * @param {DeviceEventType} type
     * @param {EventDispatcherListener} listener
     * @param {EventDispatcherOptions} options
     */
    addEventListener(type, listener, options) {
        this.#eventDispatcher.addEventListener(type, listener, options);
    }

    /**
     * @param {DeviceEvent} event
     */
    #dispatchEvent(event) {
        this.#eventDispatcher.dispatchEvent(event);
    }

    /**
     * @param {DeviceEventType} type
     * @param {EventDispatcherListener} listener
     */
    removeEventListener(type, listener) {
        return this.#eventDispatcher.removeEventListener(type, listener);
    }

    // CONNECTION MANAGER

    /** @type {ConnectionManager?} */
    #connectionManager;
    get connectionManager() {
        return this.#connectionManager;
    }
    set connectionManager(newConnectionManager) {
        if (this.connectionManager == newConnectionManager) {
            _console$a.warn("same connectionManager is already assigned");
            return;
        }

        if (this.connectionManager) {
            this.connectionManager.onStatusUpdated = null;
            this.connectionManager.onMessageReceived = null;
        }
        if (newConnectionManager) {
            newConnectionManager.onStatusUpdated = this.#onConnectionStatusUpdated.bind(this);
            newConnectionManager.onMessageReceived = this.#onConnectionMessageReceived.bind(this);
        }

        this.#connectionManager = newConnectionManager;
        _console$a.log("assigned new connectionManager", this.#connectionManager);
    }

    async connect() {
        if (!this.connectionManager) {
            this.connectionManager = new Device.#DefaultConnectionManager();
        }
        return this.connectionManager.connect();
    }
    get isConnected() {
        return this.connectionManager?.isConnected;
    }
    /** @throws {Error} if not connected */
    #assertIsConnected() {
        _console$a.assertWithError(this.isConnected, "not connected");
    }

    get canReconnect() {
        return this.connectionManager?.canReconnect;
    }
    async reconnect() {
        return this.connectionManager?.reconnect();
    }

    static #ReconnectOnDisconnection = false;
    static get ReconnectOnDisconnection() {
        return this.#ReconnectOnDisconnection;
    }
    static set ReconnectOnDisconnection(newReconnectOnDisconnection) {
        _console$a.assertTypeWithError(newReconnectOnDisconnection, "boolean");
        this.#ReconnectOnDisconnection = newReconnectOnDisconnection;
    }

    #reconnectOnDisconnection = Device.ReconnectOnDisconnection;
    get reconnectOnDisconnection() {
        return this.#reconnectOnDisconnection;
    }
    set reconnectOnDisconnection(newReconnectOnDisconnection) {
        _console$a.assertTypeWithError(newReconnectOnDisconnection, "boolean");
        this.#reconnectOnDisconnection = newReconnectOnDisconnection;
    }
    /** @type {number?} */
    #reconnectIntervalId;

    get connectionType() {
        return this.connectionManager?.type;
    }
    async disconnect() {
        this.#assertIsConnected();
        if (this.reconnectOnDisconnection) {
            this.reconnectOnDisconnection = false;
            this.addEventListener(
                "isConnected",
                () => {
                    this.reconnectOnDisconnection = true;
                },
                { once: true }
            );
        }

        return this.connectionManager.disconnect();
    }

    toggleConnection() {
        if (this.isConnected) {
            this.disconnect();
        } else if (this.canReconnect) {
            this.reconnect();
        } else {
            this.connect();
        }
    }

    get connectionStatus() {
        return this.#connectionManager?.status || "not connected";
    }

    /** @param {ConnectionStatus} connectionStatus */
    #onConnectionStatusUpdated(connectionStatus) {
        _console$a.log({ connectionStatus });

        if (connectionStatus == "not connected") {
            //this.#clear();

            if (this.canReconnect && this.reconnectOnDisconnection) {
                _console$a.log("starting reconnect interval...");
                this.#reconnectIntervalId = setInterval(() => {
                    _console$a.log("attempting reconnect...");
                    this.reconnect();
                }, 1000);
            }
        } else {
            if (this.#reconnectIntervalId != undefined) {
                _console$a.log("clearing reconnect interval");
                clearInterval(this.#reconnectIntervalId);
                this.#reconnectIntervalId = undefined;
            }
        }

        this.#dispatchEvent({ type: "connectionStatus", message: { connectionStatus } });
        this.#dispatchEvent({ type: this.connectionStatus });

        switch (connectionStatus) {
            case "connected":
            case "not connected":
                this.#dispatchEvent({ type: "isConnected", message: { isConnected: this.isConnected } });
                break;
        }
    }

    #clear() {
        this.#name = null;
        this.#type = null;
        this.#batteryLevel = null;
        for (const key in this.#deviceInformation) {
            this.#deviceInformation[key] = null;
        }
    }

    /**
     * @param {ConnectionMessageType} messageType
     * @param {DataView} dataView
     */
    #onConnectionMessageReceived(messageType, dataView) {
        _console$a.log({ messageType, dataView });
        switch (messageType) {
            case "manufacturerName":
                const manufacturerName = this.#textDecoder.decode(dataView);
                _console$a.log({ manufacturerName });
                this.#updateDeviceInformation({ manufacturerName });
                break;
            case "modelNumber":
                const modelNumber = this.#textDecoder.decode(dataView);
                _console$a.log({ modelNumber });
                this.#updateDeviceInformation({ modelNumber });
                break;
            case "softwareRevision":
                const softwareRevision = this.#textDecoder.decode(dataView);
                _console$a.log({ softwareRevision });
                this.#updateDeviceInformation({ softwareRevision });
                break;
            case "hardwareRevision":
                const hardwareRevision = this.#textDecoder.decode(dataView);
                _console$a.log({ hardwareRevision });
                this.#updateDeviceInformation({ hardwareRevision });
                break;
            case "firmwareRevision":
                const firmwareRevision = this.#textDecoder.decode(dataView);
                _console$a.log({ firmwareRevision });
                this.#updateDeviceInformation({ firmwareRevision });
                break;
            case "pnpId":
                /** @type {PnpId} */
                const pnpId = {
                    source: dataView.getUint8(0) === 1 ? "Bluetooth" : "USB",
                    productId: dataView.getUint8(3) | (dataView.getUint8(4) << 8),
                    productVersion: dataView.getUint8(5) | (dataView.getUint8(6) << 8),
                };
                if (pnpId.source == "Bluetooth") {
                    pnpId.vendorId = dataView.getUint8(1) | (dataView.getUint8(2) << 8);
                }
                _console$a.log({ pnpId });
                this.#updateDeviceInformation({ pnpId });
                break;
            case "serialNumber":
                const serialNumber = this.#textDecoder.decode(dataView);
                _console$a.log({ serialNumber });
                // will only be used for node.js
                break;

            case "batteryLevel":
                const batteryLevel = dataView.getUint8(0);
                _console$a.log("received battery level", { batteryLevel });
                this.#updateBatteryLevel(batteryLevel);
                break;

            case "getName":
                const name = this.#textDecoder.decode(dataView);
                _console$a.log({ name });
                this.#updateName(name);
                break;
            case "getType":
                const typeEnum = dataView.getUint8(0);
                const type = this.#types[typeEnum];
                _console$a.log({ typeEnum, type });
                this.#updateType(type);
                break;

            case "getSensorConfiguration":
                const sensorConfiguration = this.#sensorConfigurationManager.parse(dataView);
                _console$a.log({ sensorConfiguration });
                this.#updateSensorConfiguration(sensorConfiguration);
                break;

            case "sensorData":
                this.#sensorDataManager.parse(dataView);
                break;

            default:
                throw Error(`uncaught messageType ${messageType}`);
        }
    }

    // TEXT ENCODER/DECODER

    /** @type {TextEncoder} */
    static #TextEncoder = new TextEncoder();
    get #textEncoder() {
        return Device.#TextEncoder;
    }
    /** @type {TextDecoder} */
    static #TextDecoder = new TextDecoder();
    get #textDecoder() {
        return Device.#TextDecoder;
    }

    // DEVICE INFORMATION

    /** @type {DeviceInformation} */
    #deviceInformation = {
        manufacturerName: null,
        modelNumber: null,
        softwareRevision: null,
        hardwareRevision: null,
        firmwareRevision: null,
        pnpId: null,
    };
    get deviceInformation() {
        return this.#deviceInformation;
    }
    get #isDeviceInformationComplete() {
        return Object.values(this.#deviceInformation).every((value) => value != null);
    }

    /** @param {DeviceInformation} partialDeviceInformation */
    #updateDeviceInformation(partialDeviceInformation) {
        _console$a.log({ partialDeviceInformation });
        for (const deviceInformationName in partialDeviceInformation) {
            this.#dispatchEvent({
                type: deviceInformationName,
                message: { [deviceInformationName]: partialDeviceInformation[deviceInformationName] },
            });
        }

        Object.assign(this.#deviceInformation, partialDeviceInformation);
        _console$a.log({ deviceInformation: this.#deviceInformation });
        if (this.#isDeviceInformationComplete) {
            _console$a.log("completed deviceInformation");
            this.#dispatchEvent({ type: "deviceInformation", message: { deviceInformation: this.#deviceInformation } });
        }
    }

    // BATTERY LEVEL

    /** @type {number?} */
    #batteryLevel = null;
    get batteryLevel() {
        return this.#batteryLevel;
    }
    /** @param {number} updatedBatteryLevel */
    #updateBatteryLevel(updatedBatteryLevel) {
        _console$a.assertTypeWithError(updatedBatteryLevel, "number");
        if (this.#batteryLevel == updatedBatteryLevel) {
            _console$a.warn(`duplicate batteryLevel assignment ${updatedBatteryLevel}`);
            return;
        }
        this.#batteryLevel = updatedBatteryLevel;
        _console$a.log({ updatedBatteryLevel: this.#batteryLevel });
        this.#dispatchEvent({ type: "batteryLevel", message: { batteryLevel: this.#batteryLevel } });
    }

    // NAME
    /** @type {string?} */
    #name;
    get name() {
        return this.#name;
    }

    /** @param {string} updatedName */
    #updateName(updatedName) {
        _console$a.assertTypeWithError(updatedName, "string");
        this.#name = updatedName;
        _console$a.log({ updatedName: this.#name });
        this.#dispatchEvent({ type: "getName", message: { name: this.#name } });
    }
    static get MinNameLength() {
        return 2;
    }
    get minNameLength() {
        return Device.MinNameLength;
    }
    static get MaxNameLength() {
        return 65;
    }
    get maxNameLength() {
        return Device.MaxNameLength;
    }
    /** @param {string} newName */
    async setName(newName) {
        this.#assertIsConnected();
        _console$a.assertTypeWithError(newName, "string");
        _console$a.assertWithError(
            newName.length >= this.minNameLength,
            `name must be greater than ${this.minNameLength} characters long ("${newName}" is ${newName.length} characters long)`
        );
        _console$a.assertWithError(
            newName.length < this.maxNameLength,
            `name must be less than ${this.maxNameLength} characters long ("${newName}" is ${newName.length} characters long)`
        );
        const setNameData = this.#textEncoder.encode(newName);
        _console$a.log({ setNameData });
        await this.#connectionManager.sendMessage("setName", setNameData);
    }

    // TYPE
    /** @type {DeviceType[]} */
    static #Types = ["leftInsole", "rightInsole"];
    static get Types() {
        return this.#Types;
    }
    get #types() {
        return Device.Types;
    }
    /** @type {DeviceType?} */
    #type;
    get type() {
        return this.#type;
    }
    /** @param {DeviceType} newType */
    #assertValidDeviceType(type) {
        _console$a.assertTypeWithError(type, "string");
        _console$a.assertWithError(this.#types.includes(type), `invalid type "${type}"`);
    }
    /** @param {DeviceType} updatedType */
    #updateType(updatedType) {
        this.#assertValidDeviceType(updatedType);
        if (updatedType == this.type) {
            _console$a.warn("redundant type assignment");
            return;
        }
        this.#type = updatedType;
        _console$a.log({ updatedType: this.#type });

        this.#sensorDataManager.deviceType = this.#type;
        this.#sensorConfigurationManager.deviceType = this.#type;

        this.#dispatchEvent({ type: "getType", message: { type: this.#type } });
    }
    /** @param {DeviceType} newType */
    async setType(newType) {
        this.#assertIsConnected();
        this.#assertValidDeviceType(newType);
        const newTypeEnum = this.#types.indexOf(newType);
        const setTypeData = Uint8Array.from([newTypeEnum]);
        _console$a.log({ setTypeData });
        await this.#connectionManager.sendMessage("setType", setTypeData);
    }

    get isInsole() {
        switch (this.type) {
            case "leftInsole":
            case "rightInsole":
                return true;
            default:
                // for future non-insole  device types
                return false;
        }
    }
    /** @type {InsoleSide[]} */
    static #InsoleSides = ["left", "right"];
    static get InsoleSides() {
        return this.#InsoleSides;
    }
    get insoleSides() {
        return Device.InsoleSides;
    }
    /** @type {InsoleSide} */
    get insoleSide() {
        switch (this.type) {
            case "leftInsole":
                return "left";
            case "rightInsole":
                return "right";
        }
    }

    // SENSOR TYPES
    static get SensorTypes() {
        return SensorDataManager.Types;
    }
    get sensorTypes() {
        return Device.SensorTypes;
    }

    static get PressureSensorNames() {
        return SensorDataManager.PressureSensorNames;
    }
    get pressureSensorNames() {
        return Device.PressureSensorNames;
    }

    static get NumberOfPressureSensors() {
        return SensorDataManager.NumberOfPressureSensors;
    }
    get numberOfPressureSensors() {
        return Device.NumberOfPressureSensors;
    }

    // SENSOR CONFIGURATION
    #sensorConfigurationManager = new SensorConfigurationManager();
    /** @type {SensorConfiguration?} */
    #sensorConfiguration;
    get sensorConfiguration() {
        return this.#sensorConfiguration;
    }

    static get MaxSensorRate() {
        return SensorConfigurationManager.MaxSensorRate;
    }
    static get SensorRateStep() {
        return SensorConfigurationManager.SensorRateStep;
    }

    /** @param {SensorConfiguration} updatedSensorConfiguration */
    #updateSensorConfiguration(updatedSensorConfiguration) {
        this.#sensorConfiguration = updatedSensorConfiguration;
        _console$a.log({ updatedSensorConfiguration: this.#sensorConfiguration });
        if (!this.#sensorConfigurationManager.hasAtLeastOneNonZeroSensorRate(this.sensorConfiguration)) {
            _console$a.log("clearing sensorDataManager timestamp...");
            this.#sensorDataManager.clearTimestamp();
        }
        this.#dispatchEvent({
            type: "getSensorConfiguration",
            message: { sensorConfiguration: this.sensorConfiguration },
        });
    }
    /** @param {SensorConfiguration} newSensorConfiguration */
    async setSensorConfiguration(newSensorConfiguration) {
        this.#assertIsConnected();
        _console$a.log({ newSensorConfiguration });
        const setSensorConfigurationData = this.#sensorConfigurationManager.createData(newSensorConfiguration);
        _console$a.log({ setSensorConfigurationData });
        await this.#connectionManager.sendMessage("setSensorConfiguration", setSensorConfigurationData);
    }

    static #ClearSensorConfigurationOnLeave = true;
    static get ClearSensorConfigurationOnLeave() {
        return this.#ClearSensorConfigurationOnLeave;
    }
    static set ClearSensorConfigurationOnLeave(newclearSensorConfigurationOnLeave) {
        _console$a.assertTypeWithError(newclearSensorConfigurationOnLeave, "boolean");
        this.#ClearSensorConfigurationOnLeave = newclearSensorConfigurationOnLeave;
    }

    #clearSensorConfigurationOnLeave = Device.ClearSensorConfigurationOnLeave;
    get clearSensorConfigurationOnLeave() {
        return this.#clearSensorConfigurationOnLeave;
    }
    set clearSensorConfigurationOnLeave(newclearSensorConfigurationOnLeave) {
        _console$a.assertTypeWithError(newclearSensorConfigurationOnLeave, "boolean");
        this.#clearSensorConfigurationOnLeave = newclearSensorConfigurationOnLeave;
    }

    /** @type {SensorConfiguration} */
    static #ZeroSensorConfiguration = {};
    static get ZeroSensorConfiguration() {
        return this.#ZeroSensorConfiguration;
    }
    static {
        this.SensorTypes.forEach((sensorType) => {
            this.#ZeroSensorConfiguration[sensorType] = 0;
        });
    }
    get zeroSensorConfiguration() {
        return Device.ZeroSensorConfiguration;
    }
    async clearSensorConfiguration() {
        return this.setSensorConfiguration(this.zeroSensorConfiguration);
    }

    // SENSOR DATA

    /** @type {SensorDataManager} */
    #sensorDataManager = new SensorDataManager();

    /**
     * @param {SensorType} sensorType
     * @param {Object} sensorData
     * @param {number} sensorData.timestamp
     */
    #onSensorDataReceived(sensorType, sensorData) {
        _console$a.log({ sensorType, sensorData });
        this.#dispatchEvent({ type: sensorType, message: sensorData });
        this.#dispatchEvent({ type: "sensorData", message: sensorData });
    }

    resetPressureRange() {
        this.#sensorDataManager.pressureSensorDataManager.resetRange();
    }

    // VIBRATION
    #vibrationManager = new VibrationManager();
    static get VibrationLocations() {
        return VibrationManager.Locations;
    }
    static get VibrationTypes() {
        return VibrationManager.Types;
    }

    static get VibrationWaveformEffects() {
        return VibrationManager.WaveformEffects;
    }
    static get MaxVibrationWaveformEffectSegmentDelay() {
        return VibrationManager.MaxWaveformEffectSegmentDelay;
    }
    static get MaxNumberOfVibrationWaveformEffectSegments() {
        return VibrationManager.MaxNumberOfWaveformEffectSegments;
    }
    static get MaxVibrationWaveformEffectSegmentLoopCount() {
        return VibrationManager.MaxWaveformEffectSegmentLoopCount;
    }
    static get MaxVibrationWaveformEffectSequenceLoopCount() {
        return VibrationManager.MaxWaveformEffectSequenceLoopCount;
    }

    static get MaxVibrationWaveformSegmentDuration() {
        return VibrationManager.MaxWaveformSegmentDuration;
    }
    static get MaxNumberOfVibrationWaveformSegments() {
        return VibrationManager.MaxNumberOfWaveformSegments;
    }

    /** @param  {...VibrationConfiguration} vibrationConfigurations */
    async triggerVibration(...vibrationConfigurations) {
        /** @type {ArrayBuffer} */
        let triggerVibrationData;
        vibrationConfigurations.forEach((vibrationConfiguration) => {
            const { locations, type } = vibrationConfiguration;

            /** @type {DataView} */
            let dataView;

            switch (type) {
                case "waveformEffect":
                    {
                        const { waveformEffect } = vibrationConfiguration;
                        if (!waveformEffect) {
                            throw Error("waveformEffect not defined in vibrationConfiguration");
                        }
                        const { segments, loopCount } = waveformEffect;
                        dataView = this.#vibrationManager.createWaveformEffectsData(locations, segments, loopCount);
                    }
                    break;
                case "waveform":
                    {
                        const { waveform } = vibrationConfiguration;
                        if (!waveform) {
                            throw Error("waveform not defined in vibrationConfiguration");
                        }
                        const { segments } = waveform;
                        dataView = this.#vibrationManager.createWaveformData(locations, segments);
                    }
                    break;
                default:
                    throw Error(`invalid vibration type "${type}"`);
            }
            _console$a.log({ type, dataView });
            triggerVibrationData = concatenateArrayBuffers(triggerVibrationData, dataView);
        });
        await this.#connectionManager.sendMessage("triggerVibration", triggerVibrationData);
    }

    // CONNECTED DEVICES

    /** @type {Device[]} */
    static #ConnectedDevices = [];
    static get ConnectedDevices() {
        return this.#ConnectedDevices;
    }

    static #UseLocalStorage = false;
    static get UseLocalStorage() {
        return this.#UseLocalStorage;
    }
    static set UseLocalStorage(newUseLocalStorage) {
        this.#AssertLocalStorage();
        _console$a.assertTypeWithError(newUseLocalStorage, "boolean");
        this.#UseLocalStorage = newUseLocalStorage;
        if (this.#UseLocalStorage && !this.#LocalStorageConfiguration) {
            this.#LoadFromLocalStorage();
        }
    }

    /**
     * @typedef LocalStorageConfiguration
     * @type {Object}
     * @property {string[]?} bluetoothDeviceIds
     */

    /** @type {LocalStorageConfiguration} */
    static #DefaultLocalStorageConfiguration = {};
    /** @type {LocalStorageConfiguration?} */
    static #LocalStorageConfiguration;

    static #AssertLocalStorage() {
        _console$a.assertWithError(isInBrowser, "localStorage is only available in the browser");
    }
    static #LocalStorageKey = "BS.Device";
    static #SaveToLocalStorage() {
        this.#AssertLocalStorage();
        localStorage.setItem(this.#LocalStorageKey, JSON.stringify(this.#LocalStorageConfiguration));
    }
    static #LoadFromLocalStorage() {
        this.#AssertLocalStorage();
        let localStorageString = localStorage.getItem(this.#LocalStorageKey);
        if (typeof localStorageString != "string") {
            _console$a.warn("no info found in localStorage");
            this.#LocalStorageConfiguration = Object.assign({}, this.#DefaultLocalStorageConfiguration);
            this.#SaveToLocalStorage();
            return;
        }
        try {
            const configuration = JSON.parse(localStorageString);
            _console$a.log({ configuration });
            return configuration;
        } catch (error) {
            _console$a.error(error);
        }
    }

    /**
     * retrieves devices already connected via web bluetooth in other tabs/windows
     *
     * _only available on web-bluetooth enabled browsers_
     */
    static async GetDevices() {
        if (!isInBrowser) {
            _console$a.warn("GetDevices is only available in the browser");
            return;
        }

        if (!navigator.bluetooth) {
            _console$a.warn("bluetooth is not available in this browser");
            return;
        }

        if (!this.#LocalStorageConfiguration) {
            _console$a.warn("localStorageConfiguration not found");
            return;
        }

        const configuration = this.#LocalStorageConfiguration;
        if (!configuration.bluetoothDeviceIds || configuration.bluetoothDeviceIds.length == 0) {
            _console$a.log("no bluetoothDeviceIds found in configuration");
            return;
        }

        const bluetoothDevices = await navigator.bluetooth.getDevices();

        _console$a.log({ bluetoothDevices });

        const devices = bluetoothDevices
            .map((bluetoothDevice) => {
                if (bluetoothDevice.gatt && configuration.bluetoothDeviceIds.includes(bluetoothDevice.id)) {
                    const device = new Device();
                    device.connectionManager = new WebBluetoothConnectionManager();
                    /** @type {WebBluetoothConnectionManager} */
                    const connectionManager = device.connectionManager;
                    connectionManager.device = bluetoothDevice;
                    return device;
                }
            })
            .filter(Boolean);
        return devices;
    }

    // STATIC EVENTLISTENERS

    /** @type {StaticDeviceEventType[]} */
    static #StaticEventTypes = ["deviceConnected", "deviceDisconnected"];
    static get StaticEventTypes() {
        return this.#StaticEventTypes;
    }
    static #EventDispatcher = new EventDispatcher(this.#StaticEventTypes);

    /**
     * @param {StaticDeviceEventType} type
     * @param {EventDispatcherListener} listener
     * @param {EventDispatcherOptions} options
     * @throws {Error}
     */
    static AddEventListener(type, listener, options) {
        this.#EventDispatcher.addEventListener(type, listener, options);
    }

    /**
     * @param {StaticDeviceEvent} event
     */
    static #DispatchEvent(event) {
        this.#EventDispatcher.dispatchEvent(event);
    }

    /**
     * @param {StaticDeviceEventType} type
     * @param {EventDispatcherListener} listener
     */
    static RemoveEventListener(type, listener) {
        return this.#EventDispatcher.removeEventListener(type, listener);
    }

    /** @param {Device} device */
    static #OnDeviceIsConnected(device) {
        if (device.isConnected) {
            if (!this.#ConnectedDevices.includes(device)) {
                _console$a.log("adding device", device);
                this.#ConnectedDevices.push(device);
                if (this.UseLocalStorage && device.connectionType == "webBluetooth") {
                    /** @type {WebBluetoothConnectionManager} */
                    const connectionManager = device.connectionManager;
                    this.#LocalStorageConfiguration.bluetoothDeviceIds.push(connectionManager.device.id);
                    this.#SaveToLocalStorage();
                }
                this.#DispatchEvent({ type: "deviceConnected", message: { device } });
            } else {
                _console$a.warn("device already included");
            }
        } else {
            if (this.#ConnectedDevices.includes(device)) {
                _console$a.log("removing device", device);
                this.#ConnectedDevices.splice(this.#ConnectedDevices.indexOf(device), 1);
                this.#DispatchEvent({ type: "deviceDisconnected", message: { device } });
            } else {
                _console$a.warn("device already not included");
            }
        }
    }
}

const _console$9 = createConsole("Timer", { log: false });

class Timer {
    /** @type {function} */
    #callback;
    get callback() {
        return this.#callback;
    }
    set callback(newCallback) {
        _console$9.assertTypeWithError(newCallback, "function");
        _console$9.log({ newCallback });
        this.#callback = newCallback;
        if (this.isRunning) {
            this.restart();
        }
    }

    /** @type {number} */
    #interval;
    get interval() {
        return this.#interval;
    }
    set interval(newInterval) {
        _console$9.assertTypeWithError(newInterval, "number");
        _console$9.assertWithError(newInterval > 0, "interval must be above 0");
        _console$9.log({ newInterval });
        this.#interval = newInterval;
        if (this.isRunning) {
            this.restart();
        }
    }

    /**
     * @param {function} callback
     * @param {number} interval
     */
    constructor(callback, interval) {
        this.interval = interval;
        this.callback = callback;
    }

    /** @type {number?} */
    #intervalId = null;
    get isRunning() {
        return this.#intervalId != null;
    }

    start() {
        if (this.isRunning) {
            _console$9.log("interval already running");
            return;
        }
        _console$9.log("starting interval");
        this.#intervalId = setInterval(this.#callback, this.#interval);
    }
    stop() {
        if (!this.isRunning) {
            _console$9.log("interval already not running");
            return;
        }
        _console$9.log("stopping interval");
        clearInterval(this.#intervalId);
        this.#intervalId = null;
    }
    restart() {
        this.stop();
        this.start();
    }
}

const _console$8 = createConsole("BaseScanner");



/** @typedef {"isAvailable" | "isScanning" | "discoveredPeripheral" | "expiredDiscoveredPeripheral"} ScannerEventType */




/**
 * @typedef ScannerEvent
 * @type {Object}
 * @property {BaseScanner} target
 * @property {ScannerEventType} type
 * @property {Object} message
 */

/**
 * @typedef DiscoveredPeripheral
 * @type {Object}
 * @property {string} id
 * @property {string} name
 * @property {DeviceType} deviceType
 * @property {number} rssi
 */

class BaseScanner {
    // IS SUPPORTED

    static get isSupported() {
        return false;
    }
    /** @type {boolean} */
    get isSupported() {
        return this.constructor.isSupported;
    }

    #assertIsSupported() {
        _console$8.assertWithError(this.isSupported, `${this.constructor.name} is not supported`);
    }

    // CONSTRUCTOR

    #assertIsSubclass() {
        _console$8.assertWithError(this.constructor != BaseScanner, `${this.constructor.name} must be subclassed`);
    }

    constructor() {
        this.#assertIsSubclass();
        this.#assertIsSupported();
        addEventListeners(this, this.#boundEventListeners);
    }

    #boundEventListeners = {
        discoveredPeripheral: this.#onDiscoveredPeripheral.bind(this),
        isScanning: this.#onIsScanning.bind(this),
    };

    // EVENT DISPATCHER

    /** @type {ScannerEventType[]} */
    static #EventTypes = ["isAvailable", "isScanning", "discoveredPeripheral", "expiredDiscoveredPeripheral"];
    static get EventTypes() {
        return this.#EventTypes;
    }
    get eventTypes() {
        return BaseScanner.#EventTypes;
    }
    #eventDispatcher = new EventDispatcher(this.eventTypes);

    /**
     * @param {ScannerEventType} type
     * @param {EventDispatcherListener} listener
     * @param {EventDispatcherOptions} options
     */
    addEventListener(type, listener, options) {
        this.#eventDispatcher.addEventListener(type, listener, options);
    }

    /**
     * @protected
     * @param {ScannerEvent} event
     */
    dispatchEvent(event) {
        this.#eventDispatcher.dispatchEvent(event);
    }

    /**
     * @param {ScannerEventType} type
     * @param {EventDispatcherListener} listener
     */
    removeEventListener(type, listener) {
        return this.#eventDispatcher.removeEventListener(type, listener);
    }

    // AVAILABILITY
    get isAvailable() {
        return false;
    }
    #assertIsAvailable() {
        _console$8.assertWithError(this.isAvailable, "not available");
    }

    // SCANNING
    get isScanning() {
        return false;
    }
    #assertIsScanning() {
        _console$8.assertWithError(this.isScanning, "not scanning");
    }
    #assertIsNotScanning() {
        _console$8.assertWithError(!this.isScanning, "already scanning");
    }

    startScan() {
        this.#assertIsAvailable();
        this.#assertIsNotScanning();
    }
    stopScan() {
        this.#assertIsScanning();
    }
    #onIsScanning() {
        if (this.isScanning) {
            this.#discoveredPeripherals = {};
            this.#discoveredPeripheralTimestamps = {};
        } else {
            this.#checkDiscoveredPeripheralsExpirationTimer.stop();
        }
    }

    // DISCOVERED PERIPHERALS
    /** @type {Object.<string, DiscoveredPeripheral>} */
    #discoveredPeripherals = {};
    get discoveredPeripherals() {
        return this.#discoveredPeripherals;
    }
    get discoveredPeripheralsArray() {
        return Object.values(this.#discoveredPeripherals).sort((a, b) => {
            return this.#discoveredPeripheralTimestamps[a.id] - this.#discoveredPeripheralTimestamps[b.id];
        });
    }
    /** @param {string} discoveredPeripheralId */
    #assertValidDiscoveredPeripheralId(discoveredPeripheralId) {
        _console$8.assertWithError(
            this.#discoveredPeripherals[discoveredPeripheralId],
            `no discovered peripheral with id "${discoveredPeripheralId}"`
        );
    }

    /** @param {ScannerEvent} event */
    #onDiscoveredPeripheral(event) {
        /** @type {DiscoveredPeripheral} */
        const discoveredPeripheral = event.message.discoveredPeripheral;
        this.#discoveredPeripherals[discoveredPeripheral.id] = discoveredPeripheral;
        this.#discoveredPeripheralTimestamps[discoveredPeripheral.id] = Date.now();
        this.#checkDiscoveredPeripheralsExpirationTimer.start();
    }

    /** @type {Object.<string, number>} */
    #discoveredPeripheralTimestamps = {};

    static #DiscoveredPeripheralExpirationTimeout = 5000;
    static get DiscoveredPeripheralExpirationTimeout() {
        return this.#DiscoveredPeripheralExpirationTimeout;
    }
    get #discoveredPeripheralExpirationTimeout() {
        return BaseScanner.DiscoveredPeripheralExpirationTimeout;
    }
    #checkDiscoveredPeripheralsExpirationTimer = new Timer(this.#checkDiscoveredPeripheralsExpiration.bind(this), 1000);
    #checkDiscoveredPeripheralsExpiration() {
        const entries = Object.entries(this.#discoveredPeripherals);
        if (entries.length == 0) {
            this.#checkDiscoveredPeripheralsExpirationTimer.stop();
            return;
        }
        const now = Date.now();
        entries.forEach(([id, discoveredPeripheral]) => {
            const timestamp = this.#discoveredPeripheralTimestamps[id];
            console.log(now - timestamp);
            if (now - timestamp > this.#discoveredPeripheralExpirationTimeout) {
                _console$8.log("discovered peripheral timeout");
                delete this.#discoveredPeripherals[id];
                delete this.#discoveredPeripheralTimestamps[id];
                this.dispatchEvent({ type: "expiredDiscoveredPeripheral", message: { discoveredPeripheral } });
            }
        });
    }

    // PERIPHERAL CONNECTION
    /** @param {string} peripheralId */
    connectToPeripheral(peripheralId) {
        this.#assertIsAvailable();
    }
    /** @param {string} peripheralId */
    disconnectFromPeripheral(peripheralId) {
        this.#assertIsAvailable();
    }

    // MISC

    reset() {
        _console$8.log("resetting...");
    }
}

const _console$7 = createConsole("NobleScanner", { log: true });

let isSupported = false;

if (isInNode) {
    var noble = require("@abandonware/noble");
    isSupported = true;
}

/** @typedef {"unknown" | "resetting" | "unsupported" | "unauthorized" | "poweredOff" | "poweredOn"} NobleState */




class NobleScanner extends BaseScanner {
    // IS SUPPORTED
    static get isSupported() {
        return isSupported;
    }

    // SCANNING
    #_isScanning = false;
    get #isScanning() {
        return this.#_isScanning;
    }
    set #isScanning(newIsScanning) {
        _console$7.assertTypeWithError(newIsScanning, "boolean");
        if (this.isScanning == newIsScanning) {
            _console$7.log("duplicate isScanning assignment");
            return;
        }
        this.#_isScanning = newIsScanning;
        this.dispatchEvent({ type: "isScanning", message: { isScanning: this.isScanning } });
    }
    get isScanning() {
        return this.#isScanning;
    }

    // NOBLE STATE
    /** @type {NobleState} */
    #_nobleState = "unknown";
    get #nobleState() {
        return this.#_nobleState;
    }
    set #nobleState(newNobleState) {
        _console$7.assertTypeWithError(newNobleState, "string");
        if (this.#nobleState == newNobleState) {
            _console$7.log("duplicate nobleState assignment");
            return;
        }
        this.#_nobleState = newNobleState;
        _console$7.log({ newNobleState });
        this.dispatchEvent({ type: "isAvailable", message: { isAvailable: this.isAvailable } });
    }

    // NOBLE LISTENERS
    #boundNobleListeners = {
        scanStart: this.#onNobleScanStart.bind(this),
        scanStop: this.#onNobleScanStop.bind(this),
        stateChange: this.#onNobleStateChange.bind(this),
        discover: this.#onNobleDiscover.bind(this),
    };
    #onNobleScanStart() {
        _console$7.log("OnNobleScanStart");
        this.#isScanning = true;
    }
    #onNobleScanStop() {
        _console$7.log("OnNobleScanStop");
        this.#isScanning = false;
    }
    /** @param {NobleState} state */
    #onNobleStateChange(state) {
        _console$7.log("onNobleStateChange", state);
        this.#nobleState = state;
    }
    /** @param {noble.Peripheral} noblePeripheral */
    #onNobleDiscover(noblePeripheral) {
        _console$7.log("onNobleDiscover", noblePeripheral);
        if (!this.#noblePeripherals[noblePeripheral.id]) {
            noblePeripheral._scanner = this;
            this.#noblePeripherals[noblePeripheral.id] = noblePeripheral;
            addEventListeners(noblePeripheral, this.#unboundNoblePeripheralListeners);
        }

        /** @type {DiscoveredPeripheral} */
        const discoveredPeripheral = {
            name: noblePeripheral.advertisement.localName,
            id: noblePeripheral.id,
            //deviceType: Device.Types[noblePeripheral.advertisement.serviceData[serviceUUIDs[0]]],
            rssi: noblePeripheral.rssi,
        };
        this.dispatchEvent({ type: "discoveredPeripheral", message: { discoveredPeripheral } });
    }

    // CONSTRUCTOR
    constructor() {
        super();
        addEventListeners(noble, this.#boundNobleListeners);
        addEventListeners(this, this.#boundBaseScannerListeners);
    }

    // AVAILABILITY
    get isAvailable() {
        return this.#nobleState == "poweredOn";
    }

    // SCANNING
    startScan() {
        super.startScan();
        // REMOVE WHEN TESTING
        //noble.startScanningAsync(serviceUUIDs, true);
        noble.startScanningAsync([], true);
    }
    stopScan() {
        super.stopScan();
        noble.stopScanningAsync();
    }

    // MISC
    reset() {
        super.reset();
        noble.reset();
    }

    // BASESCANNER LISTENERS
    #boundBaseScannerListeners = {
        expiredDiscoveredPeripheral: this.#onExpiredDiscoveredPeripheral.bind(this),
    };

    /** @param {ScannerEvent} event */
    #onExpiredDiscoveredPeripheral(event) {
        /** @type {DiscoveredPeripheral} */
        const discoveredPeripheral = event.message.discoveredPeripheral;
        const noblePeripheral = this.#noblePeripherals[discoveredPeripheral.id];
        if (noblePeripheral) {
            // disconnect?
            delete this.#noblePeripherals[discoveredPeripheral.id];
            removeEventListeners(noblePeripheral, this.#unboundNoblePeripheralListeners);
        }
    }

    // DISCOVERED PERIPHERALS
    /** @type {Object.<string, noble.Peripheral>} */
    #noblePeripherals = {};
    /** @param {string} noblePeripheralId */
    #assertValidNoblePeripheralId(noblePeripheralId) {
        _console$7.assertTypeWithError(noblePeripheralId, "string");
        _console$7.assertWithError(
            this.#noblePeripherals[noblePeripheralId],
            `no noblePeripheral found with id "${noblePeripheralId}"`
        );
    }

    // NOBLE PERIPHERAL LISTENERS
    #unboundNoblePeripheralListeners = {
        connect: this.#onNoblePeripheralConnect,
        disconnect: this.#onNoblePeripheralDisconnect,
        rssiUpdate: this.#onNoblePeripheralRssiUpdate,
        servicesDiscover: this.#onNoblePeripheralServicesDiscover,
    };

    #onNoblePeripheralConnect() {
        this._scanner.onNoblePeripheralConnect(this);
    }
    /** @param {noble.Peripheral} noblePeripheral */
    onNoblePeripheralConnect(noblePeripheral) {
        _console$7.log("onNoblePeripheralConnect", noblePeripheral);
    }

    #onNoblePeripheralDisconnect() {
        this._scanner.onNoblePeripheralConnect(this);
    }
    /** @param {noble.Peripheral} noblePeripheral */
    onNoblePeripheralDisconnect(noblePeripheral) {
        _console$7.log("onNoblePeripheralDisconnect", noblePeripheral);
        // FILL
    }

    /** @param {number} rssi */
    #onNoblePeripheralRssiUpdate(rssi) {
        this._scanner.onNoblePeripheralRssiUpdate(this, rssi);
        // FILL
    }
    /**
     * @param {noble.Peripheral} noblePeripheral
     * @param {number} rssi
     */
    onNoblePeripheralRssiUpdate(noblePeripheral, rssi) {
        _console$7.log("onNoblePeripheralRssiUpdate", noblePeripheral, rssi);
        // FILL
    }

    /** @param {noble.Service[]} services */
    #onNoblePeripheralServicesDiscover(services) {
        this._scanner.onNoblePeripheralServicesDiscover(this, services);
    }
    /**
     *
     * @param {noble.Peripheral} noblePeripheral
     * @param {noble.Service[]} services
     */
    onNoblePeripheralServicesDiscover(noblePeripheral, services) {
        _console$7.log("onNoblePeripheralServicesDiscover", noblePeripheral, services);
        // FILL
    }

    // PERIPHERALS
    /** @param {string} peripheralId */
    connectToPeripheral(peripheralId) {
        super.connectToPeripheral(peripheralId);
        this.#assertValidNoblePeripheralId(peripheralId);
        const noblePeripheral = this.#noblePeripherals[peripheralId];
        _console$7.log("connecting to discoveredPeripheral...", peripheralId);

        const device = new Device();
        const nobleConnectionManager = new NobleConnectionManager();
        device.noblePeripheral = noblePeripheral;
        device.connectionManager = nobleConnectionManager;
        device.connect();
    }
    /** @param {string} peripheralId */
    disconnectFromPeripheral(peripheralId) {
        super.disconnectFromPeripheral(peripheralId);
        this.#assertValidNoblePeripheralId(peripheralId);
        this.#noblePeripherals[peripheralId];
        _console$7.log("disconnecting from discoveredPeripheral...", peripheralId);

        // FILL - retrieve device
        // FILL - device.disconnect()
    }
}

const _console$6 = createConsole("Scanner", { log: false });

/** @type {BaseScanner?} */
let scanner;

if (NobleScanner.isSupported) {
    _console$6.log("using NobleScanner");
    scanner = new NobleScanner();
} else {
    _console$6.log("Scanner not available");
}

var Scanner = scanner;

const _console$5 = createConsole("DevicePairPressureSensorDataManager", { log: true });





/**
 * @typedef DevicePairRawPressureData
 * @type {Object}
 * @property {PressureData} left
 * @property {PressureData} right
 */

/**
 * @typedef DevicePairPressureData
 * @type {Object}
 *
 * @property {number} rawSum
 * @property {number} normalizedSum
 *
 * @property {CenterOfPressure?} center
 * @property {CenterOfPressure?} calibratedCenter
 */

class DevicePairPressureSensorDataManager {
    static get Sides() {
        return Device.InsoleSides;
    }
    get sides() {
        return Device.InsoleSides;
    }

    // PRESSURE DATA

    /** @type {DevicePairRawPressureData} */
    #rawPressureData = {};

    #centerOfPressureHelper = new CenterOfPressureHelper();

    resetPressureRange() {
        this.#centerOfPressureHelper.resetRange();
    }

    /** @param {DeviceEvent} event  */
    onDevicePressureData(event) {
        const { pressure } = event.message;
        this.#rawPressureData[event.target.insoleSide] = pressure;
        if (this.#hasAllPressureData) {
            return this.#updatePressureData();
        }
    }

    get #hasAllPressureData() {
        this.sides.every((side) => side in this.#rawPressureData);
    }

    static #Scalars = {
        pressure: PressureSensorDataManager.Scalars.pressure / this.Sides.length,
    };
    static get Scalars() {
        return this.#Scalars;
    }
    get scalars() {
        return DevicePair.Scalars;
    }

    #updatePressureData() {
        const scalar = this.scalars.pressure;

        /** @type {DevicePairPressureData} */
        const pressure = { rawSum: 0, normalizedSum: 0 };

        this.#rawPressureData.left.data.rawSum;
        this.sides.forEach((side) => {
            pressure.rawSum += this.#rawPressureData[side].data.rawSum;
        });

        if (pressure.rawSum > 0) {
            pressure.normalizedSum = pressure.rawSum * scalar;

            pressure.center = { x: 0, y: 0 };
            this.sides.forEach((side) => {
                const sidePressureData = this.#rawPressureData[side].data;
                const rawPressureSumWeight = sidePressureData.rawSum / rawPressureSum;
                pressure.center.y += sidePressureData.center.y * rawPressureSumWeight;
                if (side == "right") {
                    pressure.center.x = rawPressureSumWeight;
                }
            });

            this.#centerOfPressureHelper.updateCenterOfPressureRange(pressure.center);
            pressure.calibratedCenter = this.#centerOfPressureHelper.getCalibratedCenterOfPressure(pressure.center);
        }

        _console$5.log({ pressure });

        return pressure;
    }
}

const _console$4 = createConsole("DevicePairSensorDataManager", { log: true });






class DevicePairSensorDataManager {
    static get Sides() {
        return Device.InsoleSides;
    }
    get sides() {
        return Device.InsoleSides;
    }

    /** @type {Object.<SensorType, Object.<InsoleSide, number>>} */
    #timestamps = {};

    pressureSensorDataManager = new DevicePairPressureSensorDataManager();
    resetPressureRange() {
        this.sides.forEach((side) => {
            this[side]?.resetPressureRange();
        });
        this.pressureSensorDataManager.resetPressureRange();
    }

    /** @param {DeviceEvent} event  */
    onDeviceSensorData(event) {
        const { type, timestamp } = event.message;

        /** @type {SensorType} */
        const sensorType = type;

        if (!this.#timestamps[sensorType]) {
            this.#timestamps[sensorType] = {};
        }
        this.#timestamps[sensorType][event.target.insoleSide] = timestamp;

        let value;
        switch (sensorType) {
            case "pressure":
                value = this.pressureSensorDataManager.onDevicePressureData(event);
                break;
            default:
                _console$4.warn(`uncaught sensorType "${sensorType}"`);
                break;
        }

        if (value) {
            const timestamps = Object.assign({}, this.#timestamps[sensorType]);
            this.onDataReceived?.(sensorType, { timestamps, [sensorType]: value });
        } else {
            _console$4.warn("no value received");
        }
    }

    /** @type {SensorDataCallback?} */
    onDataReceived;
}

const _console$3 = createConsole("DevicePair", { log: true });




/** @typedef {"pressure" | "isConnected"} DevicePairEventType */








/**
 * @typedef DevicePairEvent
 * @type {Object}
 * @property {DevicePair} target
 * @property {DevicePairEventType} type
 * @property {Object} message
 */

let DevicePair$1 = class DevicePair {
    constructor() {
        this.#sensorDataManager.onDataReceived = this.#onSensorDataReceived.bind(this);
    }

    // EVENT DISPATCHER

    /** @type {DevicePairEventType[]} */
    static #EventTypes = ["pressure", "isConnected"];
    static get EventTypes() {
        return this.#EventTypes;
    }
    get eventTypes() {
        return DevicePair.#EventTypes;
    }
    #eventDispatcher = new EventDispatcher(this.eventTypes);

    /**
     * @param {DevicePairEventType} type
     * @param {EventDispatcherListener} listener
     * @param {EventDispatcherOptions} options
     */
    addEventListener(type, listener, options) {
        this.#eventDispatcher.addEventListener(type, listener, options);
    }

    /**
     * @param {DevicePairEvent} event
     */
    #dispatchEvent(event) {
        this.#eventDispatcher.dispatchEvent(event);
    }

    /**
     * @param {DevicePairEventType} type
     * @param {EventDispatcherListener} listener
     */
    removeEventListener(type, listener) {
        return this.#eventDispatcher.removeEventListener(type, listener);
    }

    // SIDES

    static get Sides() {
        return Device.InsoleSides;
    }
    get sides() {
        return DevicePair.Sides;
    }

    /** @type {Device?} */
    #left;
    get left() {
        return this.#left;
    }

    /** @type {Device?} */
    #right;
    get right() {
        return this.#right;
    }

    get isConnected() {
        return this.sides.every((side) => this[side]?.isConnected);
    }

    /** @param {Device} device */
    assignInsole(device) {
        if (!device.isInsole) {
            _console$3.warn("device is not an insole");
            return;
        }
        const side = device.insoleSide;

        const currentDevice = this[side];

        if (device == currentDevice) {
            _console$3.warn("device already assigned");
            return;
        }

        if (currentDevice) {
            removeEventListeners(currentDevice, this.#boundDeviceEventListeners);
        }
        addEventListeners(device, this.#boundDeviceEventListeners);

        switch (side) {
            case "left":
                this.#left = device;
                break;
            case "right":
                this.#right = device;
                break;
        }

        _console$3.log(`assigned ${side} insole`, device);

        this.resetPressureRange();

        this.#dispatchEvent({ type: "isConnected", message: { isConnected: this.isConnected } });

        return currentDevice;
    }

    /** @type {Object.<string, EventListener} */
    #boundDeviceEventListeners = {
        //sensorData: this.#onDeviceSensorData.bind(this),
        pressure: this.#onDeviceSensorData.bind(this),
        isConnected: this.#onIsDeviceConnected.bind(this),
    };

    /** @param {DeviceEvent} event  */
    #onIsDeviceConnected(event) {
        this.#dispatchEvent({ type: "isConnected", message: { isConnected: this.isConnected } });
    }

    // SENSOR CONFIGURATION

    /** @param {SensorConfiguration} sensorConfiguration */
    setSensorConfiguration(sensorConfiguration) {
        if (this.isConnected) {
            this.sides.forEach((side) => {
                this[side].setSensorConfiguration(sensorConfiguration);
            });
        }
    }

    // SENSOR DATA
    #sensorDataManager = new DevicePairSensorDataManager();
    #onDeviceSensorData(event) {
        if (this.isConnected) {
            this.#sensorDataManager.onDeviceSensorData(event);
        }
    }
    /**
     * @param {SensorType} sensorType
     * @param {Object} sensorData
     * @param {number} sensorData.timestamp
     */
    #onSensorDataReceived(sensorType, sensorData) {
        _console$3.log({ sensorType, sensorData });
        this.#dispatchEvent({ type: sensorType, message: sensorData });
    }

    resetPressureRange() {
        this.#sensorDataManager.resetPressureRange();
    }

    // SHARED INSTANCE

    static #shared = new DevicePair();
    static get shared() {
        return this.#shared;
    }
    static {
        Device.AddEventListener("deviceConnected", (event) => {
            /** @type {Device} */
            const device = event.message.device;
            if (device.isInsole) {
                this.#shared.assignInsole(device);
            }
        });
    }
};

const _console$2 = createConsole("ServerUtils", { log: false });

const pingTimeout = 30_000_000;
const reconnectTimeout = 3_000;

/**
 * @typedef { "ping"
 * | "pong"
 * | "isScanningAvailable"
 * | "isScanning"
 * | "startScan"
 * | "stopScan"
 * | "discoveredPeripheral"
 * | "expiredDiscoveredPeripheral"
 * | "discoveredPeripherals"
 * | "connectToPeripheral"
 * | "disconnectFromPeripheral"
 * | "disconnectFromAllPeripherals"
 * | "peripheralConnectionState"
 * | "connectedPeripherals"
 * | "disconnectedPeripherals"
 * | "peripheralRSSI"
 * | "getPeripheralRSSI"
 * } ServerMessageType
 */

/**
 * @typedef ServerMessage
 * @type {Object}
 * @property {ServerMessageType} type
 * @property {MessageLike|MessageLike[]?} data
 */

/** @type {ServerMessageType[]} */
const ServerMessageTypes = [
    "ping",
    "pong",
    "isScanningAvailable",
    "isScanning",
    "startScan",
    "stopScan",
    "discoveredPeripheral",
    "discoveredPeripherals",
    "expiredDiscoveredPeripheral",
    "peripheralRSSI",
    "connectToPeripheral",
    "disconnectFromPeripheral",
];

/** @param {ServerMessageType} serverMessageType */
function getServerMessageTypeEnum(serverMessageType) {
    _console$2.assertTypeWithError(serverMessageType, "string");
    _console$2.assertWithError(
        ServerMessageTypes.includes(serverMessageType),
        `invalid serverMessageType "${serverMessageType}"`
    );
    return ServerMessageTypes.indexOf(serverMessageType);
}

/** @typedef {Number | Number[] | ArrayBufferLike | DataView} MessageLike */

/** @param {...ServerMessage|ServerMessageType} messages */
function createServerMessage(...messages) {
    _console$2.log("createServerMessage", ...messages);

    const messageBuffers = messages.map((message) => {
        if (typeof message == "string") {
            message = { type: message };
        }

        if ("data" in message) {
            if (!Array.isArray(message.data)) {
                message.data = [message.data];
            }
        } else {
            message.data = [];
        }

        const messageDataArrayBuffer = concatenateArrayBuffers(...message.data);
        const messageDataArrayBufferByteLength = messageDataArrayBuffer.byteLength;

        return concatenateArrayBuffers(
            getServerMessageTypeEnum(message.type),
            messageDataArrayBufferByteLength,
            messageDataArrayBuffer
        );
    });
    _console$2.log("messageBuffers", ...messageBuffers);
    return concatenateArrayBuffers(...messageBuffers);
}

const textDecoder = new TextDecoder();

/**
 * @param {DataView} dataView
 * @param {number} byteOffset
 */
function parseStringFromDataView(dataView, byteOffset) {
    const stringLength = dataView.getUint8(byteOffset++);
    const string = textDecoder.decode(dataView.buffer.slice(byteOffset, byteOffset + stringLength));
    byteOffset += stringLength;
    return string;
}

const pingMessage = createServerMessage("ping");
const pongMessage = createServerMessage("pong");
const isScanningAvailableRequestMessage = createServerMessage("isScanningAvailable");
const isScanningRequestMessage = createServerMessage("isScanning");
const startScanRequestMessage = createServerMessage("startScan");
const stopScanRequestMessage = createServerMessage("stopScan");
const discoveredPeripheralsMessage = createServerMessage("discoveredPeripherals");

const _console$1 = createConsole("WebSocketClient", { log: true });




/** @typedef {"not connected" | "connecting" | "connected" | "disconnecting"} ClientConnectionStatus */

/** @typedef {ClientConnectionStatus | "connectionStatus" |  "isConnected" | "isScanningAvailable" | "isScanning" | "discoveredPeripheral" | "expiredDiscoveredPeripheral"} ClientEventType */

/**
 * @typedef ClientEvent
 * @type {Object}
 * @property {WebSocketClient} target
 * @property {ClientEventType} type
 * @property {Object} message
 */



class WebSocketClient {
    // EVENT DISPATCHER

    /** @type {ClientEventType[]} */
    static #EventTypes = [
        "connectionStatus",
        "connecting",
        "connected",
        "disconnecting",
        "not connected",
        "isConnected",
        "isScanningAvailable",
        "isScanning",
        "discoveredPeripheral",
        "expiredDiscoveredPeripheral",
    ];
    static get EventTypes() {
        return this.#EventTypes;
    }
    get eventTypes() {
        return WebSocketClient.#EventTypes;
    }
    #eventDispatcher = new EventDispatcher(this.eventTypes);

    /**
     * @param {ClientEventType} type
     * @param {EventDispatcherListener} listener
     * @param {EventDispatcherOptions} options
     */
    addEventListener(type, listener, options) {
        this.#eventDispatcher.addEventListener(type, listener, options);
    }

    /**
     * @param {ClientEvent} event
     */
    #dispatchEvent(event) {
        this.#eventDispatcher.dispatchEvent(event);
    }

    /**
     * @param {ClientEventType} type
     * @param {EventDispatcherListener} listener
     */
    removeEventListener(type, listener) {
        return this.#eventDispatcher.removeEventListener(type, listener);
    }

    // WEBSOCKET

    /** @type {WebSocket?} */
    #webSocket;
    get webSocket() {
        return this.#webSocket;
    }
    set webSocket(newWebSocket) {
        if (this.#webSocket == newWebSocket) {
            _console$1.warn("redundant webSocket assignment");
            return;
        }

        _console$1.log("assigning webSocket", newWebSocket);

        if (this.#webSocket) {
            removeEventListeners(this.#webSocket, this.#boundWebSocketEventListeners);
        }

        addEventListeners(newWebSocket, this.#boundWebSocketEventListeners);
        this.#webSocket = newWebSocket;

        _console$1.log("assigned webSocket");
    }

    get isConnected() {
        return this.webSocket?.readyState == WebSocket.OPEN;
    }
    #assertConnection() {
        _console$1.assertWithError(this.isConnected, "not connected");
    }

    get isDisconnected() {
        return this.webSocket?.readyState == WebSocket.CLOSED;
    }
    #assertDisconnection() {
        _console$1.assertWithError(this.isDisconnected, "not disconnected");
    }

    /** @param {string | URL} url */
    connect(url = `wss://${location.host}`) {
        if (this.webSocket) {
            this.#assertDisconnection();
        }
        this.#connectionStatus = "connecting";
        this.webSocket = new WebSocket(url);
    }

    disconnect() {
        this.#assertConnection();
        if (this.reconnectOnDisconnection) {
            this.reconnectOnDisconnection = false;
            this.webSocket.addEventListener(
                "close",
                () => {
                    this.reconnectOnDisconnection = true;
                },
                { once: true }
            );
        }
        this.#connectionStatus = "disconnecting";
        this.webSocket.close();
    }

    reconnect() {
        this.#assertDisconnection();
        this.webSocket = new WebSocket(this.webSocket.url);
    }

    static #ReconnectOnDisconnection = true;
    static get ReconnectOnDisconnection() {
        return this.#ReconnectOnDisconnection;
    }
    static set ReconnectOnDisconnection(newReconnectOnDisconnection) {
        _console$1.assertTypeWithError(newReconnectOnDisconnection, "boolean");
        this.#ReconnectOnDisconnection = newReconnectOnDisconnection;
    }

    #reconnectOnDisconnection = WebSocketClient.#ReconnectOnDisconnection;
    get reconnectOnDisconnection() {
        return this.#reconnectOnDisconnection;
    }
    set reconnectOnDisconnection(newReconnectOnDisconnection) {
        _console$1.assertTypeWithError(newReconnectOnDisconnection, "boolean");
        this.#reconnectOnDisconnection = newReconnectOnDisconnection;
    }

    // WEBSOCKET EVENTS

    #boundWebSocketEventListeners = {
        open: this.#onWebSocketOpen.bind(this),
        message: this.#onWebSocketMessage.bind(this),
        close: this.#onWebSocketClose.bind(this),
        error: this.#onWebSocketError.bind(this),
    };

    /** @param {Event} event */
    #onWebSocketOpen(event) {
        _console$1.log("webSocket.open", event);
        this.#pingTimer.start();
        this.#connectionStatus = "connected";
    }
    /** @param {import("ws").MessageEvent} event */
    async #onWebSocketMessage(event) {
        _console$1.log("webSocket.message", event);
        this.#pingTimer.restart();
        const arrayBuffer = await event.data.arrayBuffer();
        const dataView = new DataView(arrayBuffer);
        this.#parseMessage(dataView);
    }
    /** @param {import("ws").CloseEvent} event  */
    #onWebSocketClose(event) {
        _console$1.log("webSocket.close", event);

        this.#connectionStatus = "not connected";

        this.#pingTimer.stop();
        if (this.#reconnectOnDisconnection) {
            setTimeout(() => {
                this.reconnect();
            }, reconnectTimeout);
        }
    }
    /** @param {Event} event */
    #onWebSocketError(event) {
        _console$1.log("webSocket.error", event);
    }

    // CONNECTION STATUS

    /** @type {ClientConnectionStatus} */
    #_connectionStatus = "not connected";
    get #connectionStatus() {
        return this.#_connectionStatus;
    }
    set #connectionStatus(newConnectionStatus) {
        _console$1.assertTypeWithError(newConnectionStatus, "string");
        _console$1.log({ newConnectionStatus });
        this.#_connectionStatus = newConnectionStatus;

        this.#dispatchEvent({ type: "connectionStatus", message: { connectionStatus: this.connectionStatus } });
        this.#dispatchEvent({ type: this.connectionStatus });

        switch (newConnectionStatus) {
            case "connected":
            case "not connected":
                this.#dispatchEvent({ type: "isConnected", message: { isConnected: this.isConnected } });
                if (this.isConnected) {
                    this.#requestIsScanningAvailable();
                    this.#requestDiscoveredPeripherals();
                } else {
                    this.#isScanningAvailable = false;
                    this.#isScanning = false;
                }
                break;
        }
    }
    get connectionStatus() {
        return this.#connectionStatus;
    }

    // PARSING
    static #TextDecoder = new TextDecoder();
    get #textDecoder() {
        return WebSocketClient.#TextDecoder;
    }
    /** @param {DataView} dataView */
    #parseMessage(dataView) {
        _console$1.log("parseMessage", { dataView });
        let byteOffset = 0;
        while (byteOffset < dataView.byteLength) {
            const messageTypeEnum = dataView.getUint8(byteOffset++);
            const messageType = ServerMessageTypes[messageTypeEnum];
            const messageByteLength = dataView.getUint8(byteOffset++);

            _console$1.log({ messageTypeEnum, messageType, messageByteLength });
            _console$1.assertWithError(messageType, `invalid messageTypeEnum ${messageTypeEnum}`);

            let _byteOffset = byteOffset;

            switch (messageType) {
                case "ping":
                    this.#pong();
                    break;
                case "pong":
                    break;
                case "isScanningAvailable":
                    {
                        const isScanningAvailable = Boolean(dataView.getUint8(_byteOffset++));
                        _console$1.log({ isScanningAvailable });
                        this.#isScanningAvailable = isScanningAvailable;
                    }
                    break;
                case "isScanning":
                    {
                        const isScanning = Boolean(dataView.getUint8(_byteOffset++));
                        _console$1.log({ isScanning });
                        this.#isScanning = isScanning;
                    }
                    break;
                case "discoveredPeripheral":
                    {
                        const discoveredPeripheralString = parseStringFromDataView(dataView, _byteOffset);
                        _console$1.log({ discoveredPeripheralString });
                        _byteOffset += discoveredPeripheralString.length;

                        /** @type {DiscoveredPeripheral} */
                        const discoveredPeripheral = JSON.parse(discoveredPeripheralString);
                        _console$1.log({ discoveredPeripheral });

                        this.#onDiscoveredPeripheral(discoveredPeripheral);
                    }
                    break;
                case "expiredDiscoveredPeripheral":
                    {
                        const discoveredPeripheralId = parseStringFromDataView(dataView, _byteOffset);
                        _byteOffset += discoveredPeripheralId.length;
                        this.#onExpiredDiscoveredPeripheral(discoveredPeripheralId);
                    }
                    break;
                default:
                    _console$1.error(`uncaught messageType "${messageType}"`);
                    break;
            }
            byteOffset += messageByteLength;
        }
    }

    // PING
    #pingTimer = new Timer(this.#ping.bind(this), pingTimeout);
    #ping() {
        this.#assertConnection();
        this.webSocket.send(pingMessage);
    }
    #pong() {
        this.#assertConnection();
        this.webSocket.send(pongMessage);
    }

    // SCANNING
    #_isScanningAvailable = false;
    get #isScanningAvailable() {
        return this.#_isScanningAvailable;
    }
    set #isScanningAvailable(newIsAvailable) {
        _console$1.assertTypeWithError(newIsAvailable, "boolean");
        this.#_isScanningAvailable = newIsAvailable;
        this.#dispatchEvent({
            type: "isScanningAvailable",
            message: { isScanningAvailable: this.isScanningAvailable },
        });
        if (this.isScanningAvailable) {
            this.#requestIsScanning();
        }
    }
    get isScanningAvailable() {
        return this.#isScanningAvailable;
    }
    #assertIsScanningAvailable() {
        this.#assertConnection();
        _console$1.assertWithError(this.isScanningAvailable, "scanning is not available");
    }
    #requestIsScanningAvailable() {
        this.#assertConnection();
        this.webSocket.send(isScanningAvailableRequestMessage);
    }

    #_isScanning = false;
    get #isScanning() {
        return this.#_isScanning;
    }
    set #isScanning(newIsScanning) {
        _console$1.assertTypeWithError(newIsScanning, "boolean");
        this.#_isScanning = newIsScanning;
        this.#dispatchEvent({ type: "isScanning", message: { isScanning: this.isScanning } });
    }
    get isScanning() {
        return this.#isScanning;
    }
    #requestIsScanning() {
        this.#assertConnection();
        this.webSocket.send(isScanningRequestMessage);
    }

    #assertIsScanning() {
        _console$1.assertWithError(this.isScanning, "is not scanning");
    }
    #assertIsNotScanning() {
        _console$1.assertWithError(!this.isScanning, "is already scanning");
    }

    startScan() {
        this.#assertIsNotScanning();
        this.webSocket.send(startScanRequestMessage);
    }
    stopScan() {
        this.#assertIsScanning();
        this.webSocket.send(stopScanRequestMessage);
    }
    toggleScan() {
        this.#assertIsScanningAvailable();

        if (this.isScanning) {
            this.stopScan();
        } else {
            this.startScan();
        }
    }

    // PERIPHERALS
    /** @type {Object.<string, DiscoveredPeripheral>} */
    #discoveredPeripherals = {};
    get discoveredPeripherals() {
        return this.#discoveredPeripherals;
    }
    /** @param {string} discoveredPeripheralId */
    #assertValidDiscoveredPeripheralId(discoveredPeripheralId) {
        _console$1.assertTypeWithError(discoveredPeripheralId, "string");
        _console$1.assertWithError(
            this.#discoveredPeripherals[discoveredPeripheralId],
            `no discoveredPeripheral found with id "${discoveredPeripheralId}"`
        );
    }

    /** @param {DiscoveredPeripheral} discoveredPeripheral */
    #onDiscoveredPeripheral(discoveredPeripheral) {
        _console$1.log({ discoveredPeripheral });
        this.#discoveredPeripherals[discoveredPeripheral.id] = discoveredPeripheral;
        this.#dispatchEvent({ type: "discoveredPeripheral", message: { discoveredPeripheral } });
    }
    #requestDiscoveredPeripherals() {
        this.#assertConnection();
        this.webSocket.send(discoveredPeripheralsMessage);
    }
    /** @param {string} discoveredPeripheralId */
    #onExpiredDiscoveredPeripheral(discoveredPeripheralId) {
        _console$1.log({ discoveredPeripheralId });
        let discoveredPeripheral = this.#discoveredPeripherals[discoveredPeripheralId];
        if (discoveredPeripheral) {
            _console$1.log({ expiredDiscoveredPeripheral: discoveredPeripheral });
            delete this.#discoveredPeripherals[discoveredPeripheralId];
            this.#dispatchEvent({ type: "expiredDiscoveredPeripheral", message: { discoveredPeripheral } });
        } else {
            _console$1.warn(`no discoveredPeripheral found with id "${discoveredPeripheralId}"`);
        }
    }

    // PERIPHERAL CONNECTION

    /** @param {string} peripheralId */
    connectToPeripheral(peripheralId) {
        this.#requestConnectionToPeripheral(peripheralId);
    }
    /** @param {string} peripheralId */
    disconnectFromPeripheral(peripheralId) {
        this.#requestDisconnectionFromPeripheral(peripheralId);
    }

    /** @param {string} peripheralId */
    #requestConnectionToPeripheral(peripheralId) {
        this.#assertConnection();
        _console$1.assertTypeWithError(peripheralId, "string");
        this.webSocket.send(this.#createConnectionToPeripheralMessage(peripheralId));
    }
    /** @param {string} peripheralId */
    #requestDisconnectionFromPeripheral(peripheralId) {
        this.#assertConnection();
        _console$1.assertTypeWithError(peripheralId, "string");
        this.webSocket.send(this.#createDisconnectFromPeripheralMessage(peripheralId));
    }

    /** @param {string} peripheralId */
    #createConnectionToPeripheralMessage(peripheralId) {
        return createServerMessage({ type: "connectToPeripheral", data: peripheralId });
    }
    /** @param {string} peripheralId */
    #createDisconnectFromPeripheralMessage(peripheralId) {
        return createServerMessage({ type: "disconnectFromPeripheral", data: peripheralId });
    }

    // DEVICES
    /** @type {Object.<string, Device>} */
    #devices = {};
    get devices() {
        return this.#devices;
    }
}

const _console = createConsole("WebSocketServer", { log: true });






/** @typedef {"clientConnected" | "clientDisconnected"} ServerEventType */

/**
 * @typedef ServerEvent
 * @type {Object}
 * @property {WebSocketServer} target
 * @property {ServerEventType} type
 * @property {Object} message
 */



if (isInNode) {
    require("ws");
}

class WebSocketServer {
    constructor() {
        if (Scanner) {
            addEventListeners(Scanner, this.#boundScannerListeners);
        }
    }

    // EVENT DISPATCHER

    /** @type {ServerEventType[]} */
    static #EventTypes = ["clientConnected", "clientDisconnected"];
    static get EventTypes() {
        return this.#EventTypes;
    }
    get eventTypes() {
        return WebSocketServer.#EventTypes;
    }
    #eventDispatcher = new EventDispatcher(this.eventTypes);

    /**
     * @param {ServerEventType} type
     * @param {EventDispatcherListener} listener
     * @param {EventDispatcherOptions} options
     */
    addEventListener(type, listener, options) {
        this.#eventDispatcher.addEventListener(type, listener, options);
    }

    /**
     * @param {ServerEvent} event
     */
    #dispatchEvent(event) {
        this.#eventDispatcher.dispatchEvent(event);
    }

    /**
     * @param {ServerEventType} type
     * @param {EventDispatcherListener} listener
     */
    removeEventListener(type, listener) {
        return this.#eventDispatcher.removeEventListener(type, listener);
    }

    // SERVER

    /** @type {ws.WebSocketServer?} */
    #server;
    get server() {
        return this.#server;
    }
    set server(newServer) {
        if (this.#server == newServer) {
            _console.warn("redundant WebSocket assignment");
            return;
        }
        _console.log("assigning server...");

        if (this.#server) {
            _console.log("clearing existing server...");
            removeEventListeners(this.#server, this.#boundServerListeners);
        }

        addEventListeners(newServer, this.#boundServerListeners);
        this.#server = newServer;

        _console.log("assigned server");
    }

    /** @param {DataView} data */
    broadcast(data) {
        this.server.clients.forEach((client) => {
            client.send(data);
        });
    }

    // SERVER LISTENERS
    #boundServerListeners = {
        close: this.#onServerClose.bind(this),
        connection: this.#onServerConnection.bind(this),
        error: this.#onServerError.bind(this),
        headers: this.#onServerHeaders.bind(this),
        listening: this.#onServerListening.bind(this),
    };

    #onServerClose() {
        _console.log("server.close");
    }
    /** @param {ws.WebSocket} client */
    #onServerConnection(client) {
        _console.log("server.connection");
        client.isAlive = true;
        client.pingClientTimer = new Timer(() => this.#pingClient(client), pingTimeout);
        client.pingClientTimer.start();
        addEventListeners(client, this.#boundClientListeners);
        this.#dispatchEvent({ type: "clientConnected", message: { client } });
    }
    /** @param {Error} error */
    #onServerError(error) {
        _console.error(error);
    }
    #onServerHeaders() {
        //_console.log("server.headers");
    }
    #onServerListening() {
        _console.log("server.listening");
    }

    // CLIENT LISTENERS
    #boundClientListeners = {
        open: this.#onClientOpen.bind(this),
        message: this.#onClientMessage.bind(this),
        close: this.#onClientClose.bind(this),
        error: this.#onClientError.bind(this),
    };
    /** @param {ws.Event} event */
    #onClientOpen(event) {
        _console.log("client.open");
    }
    /** @param {ws.MessageEvent} event */
    #onClientMessage(event) {
        _console.log("client.message");
        const client = event.target;
        client.isAlive = true;
        client.pingClientTimer.restart();
        const dataView = new DataView(dataToArrayBuffer(event.data));
        this.#parseClientMessage(client, dataView);
    }
    /** @param {ws.CloseEvent} event */
    #onClientClose(event) {
        _console.log("client.close");
        const client = event.target;
        client.pingClientTimer.stop();
        removeEventListeners(client, this.#boundClientListeners);
        this.#dispatchEvent({ type: "clientDisconnected", message: { client } });
    }
    /** @param {ws.ErrorEvent} event */
    #onClientError(event) {
        _console.log("client.error");
    }

    // PARSING

    static #TextDecoder = new TextDecoder();
    get #textDecoder() {
        return WebSocketServer.#TextDecoder;
    }

    /**
     * @param {ws.WebSocket} client
     * @param {DataView} dataView
     */
    #parseClientMessage(client, dataView) {
        let byteOffset = 0;
        while (byteOffset < dataView.byteLength) {
            const messageTypeEnum = dataView.getUint8(byteOffset++);
            const messageType = ServerMessageTypes[messageTypeEnum];
            const messageByteLength = dataView.getUint8(byteOffset++);

            _console.log({ messageTypeEnum, messageType, messageByteLength });
            _console.assertWithError(messageType, `invalid messageTypeEnum ${messageTypeEnum}`);

            let _byteOffset = byteOffset;

            switch (messageType) {
                case "ping":
                    client.send(pongMessageBuffer);
                    break;
                case "pong":
                    break;
                case "isScanningAvailable":
                    client.send(this.#isScanningAvailableMessage);
                    break;
                case "isScanning":
                    client.send(this.#isScanningMessage);
                    break;
                case "startScan":
                    Scanner.startScan();
                    break;
                case "stopScan":
                    Scanner.stopScan();
                    break;
                case "discoveredPeripherals":
                    client.send(this.#discoveredPeripheralsMessage);
                    break;
                case "connectToPeripheral":
                    {
                        const peripheralId = parseStringFromDataView(dataView, _byteOffset);
                        _byteOffset += peripheralId.length;
                        Scanner.connectToPeripheral(peripheralId);
                    }
                    break;
                case "disconnectFromPeripheral":
                    {
                        const peripheralId = parseStringFromDataView(dataView, _byteOffset);
                        _byteOffset += peripheralId.length;
                        Scanner.disconnectFromPeripheral(peripheralId);
                    }
                    break;
                case "disconnectFromAllPeripherals":
                    // FILL
                    break;
                default:
                    _console.error(`uncaught messageType "${messageType}"`);
                    break;
            }

            byteOffset += messageByteLength;
        }
    }

    // CLIENT MESSAGING
    get #isScanningAvailableMessage() {
        return createServerMessage({ type: "isScanningAvailable", data: Scanner.isAvailable });
    }
    get #isScanningMessage() {
        return createServerMessage({ type: "isScanning", data: Scanner.isScanning });
    }

    /** @param {ws.BufferLike} message */
    #broadcastMessage(message) {
        this.server.clients.forEach((client) => {
            client.send(message);
        });
    }

    // PING
    /** @param {ws.WebSocket} client */
    #pingClient(client) {
        if (!client.isAlive) {
            client.terminate();
            return;
        }
        client.isAlive = false;
        client.send(pingMessage);
    }

    // SCANNER
    #boundScannerListeners = {
        isAvailable: this.#onScannerIsAvailable.bind(this),
        isScanning: this.#onScannerIsScanning.bind(this),
        discoveredPeripheral: this.#onScannerDiscoveredPeripheral.bind(this),
        expiredDiscoveredPeripheral: this.#onExpiredDiscoveredPeripheral.bind(this),
    };

    /** @param {ScannerEvent} event */
    #onScannerIsAvailable(event) {
        this.#broadcastMessage(this.#isScanningAvailableMessage);
    }
    /** @param {ScannerEvent} event */
    #onScannerIsScanning(event) {
        this.#broadcastMessage(this.#isScanningMessage);
    }
    /** @param {ScannerEvent} event */
    #onScannerDiscoveredPeripheral(event) {
        /** @type {DiscoveredPeripheral} */
        const discoveredPeripheral = event.message.discoveredPeripheral;
        console.log(discoveredPeripheral);

        this.#broadcastMessage(this.#createDiscoveredPeripheralMessage(discoveredPeripheral));
    }
    /** @param {ScannerEvent} event */
    #onExpiredDiscoveredPeripheral(event) {
        /** @type {DiscoveredPeripheral} */
        const discoveredPeripheral = event.message.discoveredPeripheral;
        console.log("expired", discoveredPeripheral);

        this.#broadcastMessage(this.#createExpiredDiscoveredPeripheralMessage(discoveredPeripheral));
    }

    /** @param {DiscoveredPeripheral} discoveredPeripheral */
    #createDiscoveredPeripheralMessage(discoveredPeripheral) {
        return createServerMessage({ type: "discoveredPeripheral", data: discoveredPeripheral });
    }
    get #discoveredPeripheralsMessage() {
        return createServerMessage(
            ...Scanner.discoveredPeripheralsArray.map((discoveredPeripheral) => {
                return { type: "discoveredPeripheral", data: discoveredPeripheral };
            })
        );
    }

    /** @param {DiscoveredPeripheral} discoveredPeripheral */
    #createExpiredDiscoveredPeripheralMessage(discoveredPeripheral) {
        return createServerMessage({ type: "expiredDiscoveredPeripheral", data: discoveredPeripheral.id });
    }
}

var BS = {
    setAllConsoleLevelFlags,
    setConsoleLevelFlagsForType,
    Device,
    DevicePair: DevicePair$1,
    WebSocketClient,
    WebSocketServer,
    Scanner,
};

export { BS as default };<|MERGE_RESOLUTION|>--- conflicted
+++ resolved
@@ -1607,11 +1607,8 @@
                 break;
             }
             const sensorRate = dataView.getUint16(byteOffset, true);
-<<<<<<< HEAD
             _console$c.log({ sensorType, sensorRate });
-=======
-            _console$5.log({ sensorType, sensorRate });
->>>>>>> 4080bae3
+
             parsedSensorConfiguration[sensorType] = sensorRate;
         }
         _console$c.log({ parsedSensorConfiguration });
